sidebar_title: Learn Quantum Computation using Qiskit

download_notebook: Download as Jupyter Notebook

contribute_github: Contribute on Github

open_quantum: Open in IBM Quantum Lab

on_this_page: On This Page

nav_documentation: Documentation
nav_community: Community
nav_learn: Learn

<<<<<<< HEAD
beta_testing: Sign Up for Beta Testing
beta_available: The new Qiskit Textbook beta is now available.
try_now: Try it out now
=======
beta_testing: Try the new textbook beta
>>>>>>> 34fa6306
<|MERGE_RESOLUTION|>--- conflicted
+++ resolved
@@ -12,10 +12,6 @@
 nav_community: Community
 nav_learn: Learn
 
-<<<<<<< HEAD
-beta_testing: Sign Up for Beta Testing
+beta_testing: Try the new textbook beta
 beta_available: The new Qiskit Textbook beta is now available.
-try_now: Try it out now
-=======
-beta_testing: Try the new textbook beta
->>>>>>> 34fa6306
+try_now: Try it out now