--- conflicted
+++ resolved
@@ -18,11 +18,8 @@
 
 book:
 	jupyter-book build ./
-<<<<<<< HEAD
 	python3 scripts/process_build.py
-=======
 	python3 scripts/create_redirections.py $(BUILD_DIR)
->>>>>>> 8036beef
 
 runall:
 	jupyter-book run ./content
@@ -35,11 +32,8 @@
 
 build:
 	jupyter-book build ./ --overwrite
-<<<<<<< HEAD
 	python3 scripts/process_build.py
-=======
 	python3 scripts/create_redirections.py $(BUILD_DIR)
->>>>>>> 8036beef
 
 site: build
 	bundle exec jekyll build
