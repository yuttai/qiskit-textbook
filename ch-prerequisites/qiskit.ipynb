{
 "cells": [
  {
   "cell_type": "markdown",
   "metadata": {},
   "source": [
    "# Qiskit"
   ]
  },
  {
   "cell_type": "markdown",
   "metadata": {},
   "source": [
    "Qiskit is a package in Python for doing everything you'll ever need with quantum computing.\n",
    "\n",
    "If you don't have it already, you need to install it. Once it is installed, you need to import it.\n",
    "\n",
    "There are generally two steps to installing Qiskit. The first one is to install Anaconda, a python package that comes with almost all dependencies that you will ever need. Once you've done this, Qiskit can then be installed by running the command \n",
    "```\n",
    "pip install qiskit\n",
    "```\n",
    "in your terminal. For detailed installation instructions, refer to [the documentation page here](https://qiskit.org/documentation/install.html)."
   ]
  },
  {
   "cell_type": "markdown",
   "metadata": {},
   "source": [
    "### Quantum circuits"
   ]
  },
  {
   "cell_type": "code",
   "execution_count": 1,
   "metadata": {},
   "outputs": [],
   "source": [
    "from qiskit import *"
   ]
  },
  {
   "cell_type": "markdown",
   "metadata": {},
   "source": [
    "The object at the heart of Qiskit is the quantum circuit. Here's how we create one, which we will call `qc`"
   ]
  },
  {
   "cell_type": "code",
   "execution_count": 2,
   "metadata": {},
   "outputs": [],
   "source": [
    "qc = QuantumCircuit()"
   ]
  },
  {
   "cell_type": "markdown",
   "metadata": {},
   "source": [
    "This circuit is currently completely empty, with no qubits and no outputs."
   ]
  },
  {
   "cell_type": "markdown",
   "metadata": {},
   "source": [
    "### Quantum registers"
   ]
  },
  {
   "cell_type": "markdown",
   "metadata": {},
   "source": [
    "To make the circuit less trivial, we need to define a register of qubits. This is done using a `QuantumRegister` object. For example, let's define a register consisting of two of qubits and call it `qr`."
   ]
  },
  {
   "cell_type": "code",
   "execution_count": 3,
   "metadata": {},
   "outputs": [],
   "source": [
    "qr = QuantumRegister(2,'qreg')"
   ]
  },
  {
   "cell_type": "markdown",
   "metadata": {},
   "source": [
    "Giving it a name like `'qreg'` is optional.\n",
    "\n",
    "Now we can add it to the circuit using the `add_register` method, and see that it has been added by checking the `qregs` variable of the circuit object."
   ]
  },
  {
   "cell_type": "code",
   "execution_count": 4,
   "metadata": {},
   "outputs": [
    {
     "data": {
      "text/plain": [
       "[QuantumRegister(2, 'qreg')]"
      ]
     },
     "execution_count": 4,
     "metadata": {},
     "output_type": "execute_result"
    }
   ],
   "source": [
    "qc.add_register( qr )\n",
    "\n",
    "qc.qregs"
   ]
  },
  {
   "cell_type": "markdown",
   "metadata": {},
   "source": [
    "Now our circuit has some qubits, we can use another attribute of the circuit to see what it looks like: `draw()` ."
   ]
  },
  {
   "cell_type": "code",
   "execution_count": 5,
   "metadata": {},
   "outputs": [
    {
     "data": {
      "image/png": "iVBORw0KGgoAAAANSUhEUgAAAKQAAACCCAYAAADIQGNqAAAABHNCSVQICAgIfAhkiAAAAAlwSFlzAAALEgAACxIB0t1+/AAAADl0RVh0U29mdHdhcmUAbWF0cGxvdGxpYiB2ZXJzaW9uIDIuMi4zLCBodHRwOi8vbWF0cGxvdGxpYi5vcmcvIxREBQAABwZJREFUeJzt3UtIlG0fx/Gf03iaJCmNPGBgNnTyhIcyi6yFaUFBBdKihbVoES2aikBIcmFCBwgEoUCzg1SQmyKkEKwp2whipES2UHTshCGBUGnW7108vPM+w/g+Bx9t/j7z+8AsvOaeue5Lvg73DYNXBElCxAhHqE9A5PcUpJiiIMUUBSmmKEgxRUGKKQpSTFGQYoqCFFMUpJiiIMUUBSmmKEgxRUGKKQpSTFGQYoqCFFMUpJiiIMUUBSmmKEgxRUGKKQpSTFGQYoqCFFMUpJiiIMUUBSmmKEgxRUGKKQpSTFGQYoqCFFMUpJiiIMUUBSmmKEgxRUGKKQpSTFGQYoqC/JsmJydDfQr/amEZ5M+fP3Hx4kW43W7ExMQgJycHXq8Xq1atwuHDh/3HbdiwAfv27cPNmzeRk5ODqKgoNDU1AQBaWlqwadMmLFy4EElJSTh48CDGxsYC5pmamkJdXR0yMjIQExOD4uJi9Pb2YuXKlThy5MgvXfO8wTBUWVnJRYsW8cKFC+zo6GBtbS2Tk5PpdDp5+fJlkuTU1BRjY2OZkpLCwsJC3r59m+3t7RwaGuLRo0fpdDp57NgxPnr0iFevXmVSUhLLysoC5qmoqKDL5WJtbS3b29tZU1PD9PR0OhwONjY2hmLp5oVdkLdu3SIAPnnyJGB87969BMCuri6SZF9fHwFw/fr1nJycDHr9tWvXAl5/584dAuDg4CBJ8vr163Q4HEHz7Nq1iwDY09MzB6ub/8IuyMzMTJaXlweNnzp1ipGRkfz27RtJ8saNGwRAr9cbcNzq1auZl5fH79+/BzxevnxJAOzo6CBJrl27lnv27Ama5/jx44yOjg6IfHBwkFu2bKHb7WZmZiafPn06m0ueV8IqSJ/PRwBsamoKem7//v3Mzc31/+zxeJiQkMAfP374x4aHhwngDx/d3d3+46abp6KigoWFhQFj27dvZ0NDA0ny+fPnTElJ4cTExGwtO8ifrWE2HjPlnKNLU5NGRkYAAElJSQHjX79+hdfrxY4dO/xjPT09KCgogMPxv/u+t2/fAgCuXLmCvLy8aefIyspCd3f3tPNMTEygs7MTu3fv9o99+vQJnZ2duH//PgCguLgYKSkpePz4McrKyma61HkrrIJMTEwEALx58wY7d+70j58/fx7v379Hfn6+f+zFixdBd8KpqakAAKfTiYKCgv87z9KlSwEA/f39AfPU19fj3bt3AfMMDw9j2bJliI6O9o+lp6djaGhoJkv8S2h4i/SwCnLFihXIzs5GXV0dlixZgtTUVLS2tqKtrQ0A/KEMDAzg8+fPQZ+CaWlpKC0txcmTJzE2Nob8/HxMTEzA5/Ohra0NjY2NSEhI8M9z9uxZxMfHIz09HQ8ePEBLSwsA/GHMYW/2rkzmh/7+fm7dupUul4tpaWk8ffo0z507xwULFvDLly8kydbWVgLgwMBA0OvHxsbo8XiYkZHB6OhoJiYmsqioiDU1NUHzbNu2jS6Xi6mpqfR4PDxz5gwTExMDrktHR0fpcrn8N1MkWVBQwIcPH87Rb8C2sAtyOgcOHGBWVtaczvHx40cuX76cVVVVQc+VlpYG3NQkJyfP6U2NZRGk4QuKX2TNmjUoKipCc3PzrLxfV1cX7t27h40bN8LlcqG3txeXLl3C4sWL8ezZM8TFxQUcPzAwgMrKSnz48AFRUVFoaGhASUnJrJzLvBPqv4hQGx8fp8PhYH19/ay9Z0dHB3NzcxkXF8fIyEi63W5WVVVxfHx81ub4t9InpJgSll+uELsUpJiiIMUUBSmmKEgxRUGKKQpSTFGQYoqCFFMUpJiiIMUUBSmmKEgxRUGKKQpSTFGQYoqCFFMUpJiiIMUUBSmmKEgxRUGKKQpSTFGQYoqCFFMUpJiiIMUUBSmmKEgxRUGKKQpSTFGQf5M235xbYRmkNt80LNT/wjcUtPmmXWEXpDbftC3sgrS4+WZ1dTXdbjcjIiJ49+7d2VzuvBNWO3mNjIygr68PHo8n6Lnh4WGsW7fOv8VbT08PEhISsHnzZv8xPp8Pr1+/BgBERkZOO0d8fDx8Ph9evXqFEydOTHsO2dnZAa8vLy9HZWUlDh069I/W91dFRETM+Ryc4V4KYRckYGvzTeC3DTflN2EVpMXNN0Nhpp9ev0JYBanNN+eBUF/E/mrWNt/8vZKSkrC/qQm7IKcT6s03/0tBams5AKHffLO6uhrNzc0YHR1FXFwcYmNj4fV6kZGRMSvnM6+E+i8i1LT5pi36hBRTwvLLFWKXghRTFKSYoiDFFAUppihIMUVBiikKUkxRkGKKghRTFKSYoiDFFAUppihIMUVBiikKUkxRkGKKghRTFKSYoiDFFAUppihIMUVBiikKUkxRkGKKghRTFKSYoiDFFAUppihIMeU/1891XJwKsFMAAAAASUVORK5CYII=\n",
      "text/plain": [
       "<Figure size 189.028x144.48 with 1 Axes>"
      ]
     },
     "execution_count": 5,
     "metadata": {},
     "output_type": "execute_result"
    }
   ],
   "source": [
<<<<<<< HEAD
    "qc.draw(output='mpl')"
=======
    "qc.draw()"
>>>>>>> b2ca1573
   ]
  },
  {
   "cell_type": "markdown",
   "metadata": {},
   "source": [
    "Our qubits are ready to begin their journey, but are currently just sitting there in state `|0>`."
   ]
  },
  {
   "cell_type": "markdown",
   "metadata": {},
   "source": [
    "#### Applying Gates"
   ]
  },
  {
   "cell_type": "markdown",
   "metadata": {},
   "source": [
    "To make something happen, we need to add gates. For example, let's try out `h()`."
   ]
  },
  {
   "cell_type": "code",
   "execution_count": 6,
   "metadata": {},
   "outputs": [
    {
     "ename": "TypeError",
     "evalue": "h() missing 1 required positional argument: 'q'",
     "output_type": "error",
     "traceback": [
      "\u001b[0;31m---------------------------------------------------------------------------\u001b[0m",
      "\u001b[0;31mTypeError\u001b[0m                                 Traceback (most recent call last)",
      "\u001b[0;32m<ipython-input-6-68b196ebf214>\u001b[0m in \u001b[0;36m<module>\u001b[0;34m\u001b[0m\n\u001b[0;32m----> 1\u001b[0;31m \u001b[0mqc\u001b[0m\u001b[0;34m.\u001b[0m\u001b[0mh\u001b[0m\u001b[0;34m(\u001b[0m\u001b[0;34m)\u001b[0m\u001b[0;34m\u001b[0m\u001b[0m\n\u001b[0m",
      "\u001b[0;31mTypeError\u001b[0m: h() missing 1 required positional argument: 'q'"
     ]
    }
   ],
   "source": [
    "qc.h()"
   ]
  },
  {
   "cell_type": "markdown",
   "metadata": {},
   "source": [
    "Here we got an error, because we didn't tell the operation which qubit it should act on. The two qubits in our register `qr` can be individially addressed as `qr[0]` and `qr[1]`."
   ]
  },
  {
   "cell_type": "code",
   "execution_count": 7,
   "metadata": {},
   "outputs": [
    {
     "data": {
      "text/plain": [
       "<qiskit.circuit.instructionset.InstructionSet at 0x1232eddd8>"
      ]
     },
     "execution_count": 7,
     "metadata": {},
     "output_type": "execute_result"
    }
   ],
   "source": [
    "qc.h( qr[0] )"
   ]
  },
  {
   "cell_type": "markdown",
   "metadata": {},
   "source": [
    "Ignore the output in the above. When the last line of a cell has no `=`, Jupyter notebooks like to print out what is there. In this case, it's telling us that there is a Hadamard as defined by Qiskit. To suppress this output, we could use a `;`.\n",
    "\n",
    "We can also add a controlled-NOT using `cx`. This requires two arguments: control qubit, and then target qubit."
   ]
  },
  {
   "cell_type": "code",
   "execution_count": 8,
   "metadata": {},
   "outputs": [],
   "source": [
    "qc.cx( qr[0], qr[1] );"
   ]
  },
  {
   "cell_type": "markdown",
   "metadata": {},
   "source": [
    "Now our circuit has more to show"
   ]
  },
  {
   "cell_type": "code",
   "execution_count": 9,
   "metadata": {},
   "outputs": [
    {
     "data": {
      "image/png": "iVBORw0KGgoAAAANSUhEUgAAAP8AAACCCAYAAACJtB7VAAAABHNCSVQICAgIfAhkiAAAAAlwSFlzAAALEgAACxIB0t1+/AAAADl0RVh0U29mdHdhcmUAbWF0cGxvdGxpYiB2ZXJzaW9uIDIuMi4zLCBodHRwOi8vbWF0cGxvdGxpYi5vcmcvIxREBQAADpJJREFUeJzt3WtQlFeex/EvzVXEMNLNQIkX7u7I0FhcJKIVly01YO1IakwqKssKutFBpTJe3thZ45ZZu8rLGmPpBmvVopSMZUGRTZYlTs0sSkSsVQEVx0FUbg0SJLLMBELagL0vKB/TAdTBhnY4/08VL/r06XPOQ/Hrc57zPN242Gw2G0II5eicPQAhhHNI+IVQlIRfCEVJ+IVQlIRfCEVJ+IVQlIRfCEVJ+IVQlIRfCEVJ+IVQlIRfCEVJ+IVQlIRfCEVJ+IVQlIRfCEVJ+IVQlIRfCEVJ+IVQlIRfCEVJ+IVQlIRfCEVJ+IVQlIRfCEVJ+IVQlIRfCEVJ+IVQlIRfCEVJ+IVQlIRfCEVJ+IVQlIRfCEW5OXsA4uX060+c0++BdOf0qyKZ+YVQlIRfCEVJ+IVQlIRfCEVJ+IVQlIRfCEVJ+IVQlIRfCEXJTT5/oYcPH+Lh4eHsYQgHsNmg6QFcb4bv+kA/EeaEwqQJzh7Z2FBy5n/06BH79u0jIiICLy8vYmJiKCsrY+bMmaxdu1arl5iYyLJlyzh58iQxMTF4eHhw7NgxAPLz85k3bx4TJ04kMDCQrKwsOjs77frp6+vDbDYTFhaGl5cXSUlJ1NTUEB4ezvr168f0mEfb0Y1TuHH2qF2ZzWbj4396hTuXP3XSqIb3zXdw8Hdw4LdQ+ke4eAf+6yrs+BS+uD7wxjDeKTnzr1mzhqKiIrZv305cXBwVFRWsWLGCjo4ONm/eDEB/fz81NTW0tLRgsVjYtm0bBoOByMhIcnJyyM3NZePGjezYsYPW1lZMJhNtbW2cOXNG6yc9PZ3i4mJMJhOJiYlcuHCBtLQ0mpqaiIuLc9bhO1x3Zys9XW34z5htV/6n+/U8/O4bAkLjnTSyoX3fD//+P/BV15Oyx2F/ZIPf1oCrCyyOds74xopy4T916hR5eXmcO3eOBQsWAJCcnExVVRVFRUXExsYCUFtbS29vL9HR0ZSXl+Pu7q69/tChQ+Tl5bFq1SqtXW9vb5YvX05jYyPBwcGcOHGCwsJCSktLtX4WLlxIZWUlDQ0N4yr87fWXcdG5op/6c7vyr5uv4e0bwCT9NCeNbGjVTdDW9fQ6v/sDvPY34OU+NmNyBuWW/WazmZSUFC2Qj4WHh+Pu7o7RaASgqqoKgL1792rBB9i5cyexsbGkp6fT19en/cyaNQuAhoYGAHbv3k1aWtqgfiIiIvD09CQqKkora2xsZMGCBURGRhIdHc358+cdf+CjqL3+MpMDI3Hz8LIr72i+xk9DXq5ZH+DSXXB5Rp3v++Fq85gMx2mUmvlbWlq4ceMGmzZtGvRcc3MzUVFReHp6AlBdXY1er2f+/PlaHYvFQm1tLYDdG8IP+fr6YrFYuHnzJlu2bBlyDEaj0e7169at4+2332b9+vVUVFTw1ltv0dDQMGobiy4uz/rTh3fzn/+kt73+Ml3tdzjyK4Nd+ffWbuJ/sc3hY3tRq/7tNj8JCH9mvXe3bufSf/7rqI/nRdlGuEGhXPgBAgMD7cp7e3spKysjNTVVK6uuriY+Ph6d7sniqLW1FYAjR45opwc/Fh0dTWVl5ZD9WK1WysvLWbp0qVb29ddfU15ezueffw5AUlISU6ZM4ezZs7z++usjPdQx1d5whcRf/gs/m/+PduWfbIsm4CWc+b/rfsAj/xB0Otdn1Ot86vN/7ZQKv8EwMDPV1dWxZMkSrXzPnj20tbXZnYdfvXp10I58UFAQAG5ubsTHD/9H7e/vD8CtW7fs+jl48CD37t2z66e5uZmAgABtxQEQEhJCU1PTSA7xuTzPTPG8n+fv+uoO1p7/Y4bxdSbpp9qXf9tFQGiCw8f2ospq4dPKp9fRucD5zw/zyoTDoz4eZ1Eq/KGhoRiNRsxmM35+fgQFBVFYWEhJSQmAFsr6+nq6uroGze7Tpk1j0aJFbN26lc7OTuLi4rBarVgsFkpKSjh69Ch6vV7rZ9euXfj6+hISEkJxcTH5+fkAT33j+GvTXn8ZN09v/KfH2JW33a7ARz8Nb9+fOmlkw0sIhd//Abqtw1/SezUMXhnn1/uV2vDT6XQUFBQQFRVFdnY2WVlZGAwGNmzYgKurq7bZV11dDTDk0v706dNkZmaSm5tLamoqGRkZHD9+nNmzZ6PX64GB89aCggKMRiM5OTlkZGRgs9nIzs7GYDBo/QBMnz6d9vZ2rFarVtbQ0MCMGTNG81fhMO31lwkISUDnaj+PtN25+FIu+QG8PWDDQnjFfn9S2wScPR1++XIO3aFcbGOxznrJZWRkcO3aNa5fvz5qfdy/f5+EhATS09Mxm812zy1evJg33nhD2/B78803aWxsdOqdhCp8jdfDvoEd/d9cHHg8JxTmhkOwAcZg39HplFr2D+fKlSu8+uqrDmvv0qVLfPbZZ8ydOxdvb29qamr48MMP8fPzw2QyDaqfm5tLZmYmBw4cwMPDg1OnTsktxGPAw20g8I/Dv3Kuc8cz1pQPf3d3N3V1dQ693banp4eSkhIOHjyI1WolODiYlStXYjKZ8PHxGVQ/NDSUL7/80mH9C/E8lA+/j48P/f39Dm0zOTlZ2zcQ4mWl1IafEOIJCb8QipLwC6EoCb8QipLwC6EoCb8QilL+Up8YmvzDzPFPZn4hFCXhF0JREn4hFCXhF0JREn4hFCXhF0JREn4hFCXhF0JREn4hFCXhF0JREn4hFCXhF0JREn4hFCXhF0JREn4hFCXhF0JREn4hFCXhF0JREn6hLJsNOr558vh2O/RYh68/3sh/6RVKsdmg6QFcqIMbrdD7cHAd/0mQEApzw2DShLEf41iR8Atl/LkXCi/Ddcvz1Xdzhb+Pgddmgm4crpEl/EIJDR3wH+fg2yFm+meJDITVr4GXu8OH5VQSfjHuNT+Aw78Ha9/I2wj1h1/9HXiMoy+7H4eLGSGesH4PeeefHvwD6c/+PwX1HfDf1xw7NmeT8P+FHj4cwbpROE3xNejscUxbX9YOnD6MF0qG/9GjR+zbt4+IiAi8vLyIiYmhrKyMmTNnsnbtWq1eYmIiy5Yt4+TJk8TExODh4cGxY8cAyM/PZ968eUycOJHAwECysrLo7Oy066evrw+z2UxYWBheXl4kJSVRU1NDeHg469evH9NjVlGPFS7edlx7NuDsHx3XnrONozOY57dmzRqKiorYvn07cXFxVFRUsGLFCjo6Oti8eTMA/f391NTU0NLSgsViYdu2bRgMBiIjI8nJySE3N5eNGzeyY8cOWltbMZlMtLW1cebMGa2f9PR0iouLMZlMJCYmcuHCBdLS0mhqaiIuLs5Zh6+MS/XQ98ixbdZYoOtb+Im3Y9t1BuXCf+rUKfLy8jh37hwLFiwAIDk5maqqKoqKioiNjQWgtraW3t5eoqOjKS8vx93dXXv9oUOHyMvLY9WqVVq73t7eLF++nMbGRoKDgzlx4gSFhYWUlpZq/SxcuJDKykoaGhok/GPg9leOb9MG3L0PccGOb3usKbfsN5vNpKSkaIF8LDw8HHd3d4xGIwBVVVUA7N27Vws+wM6dO4mNjSU9PZ2+vj7tZ9asWQA0NDQAsHv3btLS0gb1ExERgaenJ1FRUVrZ+++/T2RkJDqdjsLCQscftKIsnc+uMxIto9TuWFNq5m9paeHGjRts2rRp0HPNzc1ERUXh6ekJQHV1NXq9nvnz52t1LBYLtbW1AHZvCD/k6+uLxWLh5s2bbNmyZcgxGI1Gu9enpKSQmZnJ6tWrX+j4npeLi8uY9ONULi68e9J+zf+sHf3hnv/1J/aPPz76CW98/A8vMDjHGunVeuXCDxAYGGhX3tvbS1lZGampqVpZdXU18fHx6H5wa1draysAR44c0U4Pfiw6OprKysoh+7FarZSXl7N06VK78qSkpBEekXCG8fLmqVT4DQYDAHV1dSxZskQr37NnD21tbXbn4VevXh20Ix8UFASAm5sb8fHxw/bj7+8PwK1bt+z6OXjwIPfu3XP6+b4q93X9cyF0/+CDOj+ewR97POMP9/yPrV29ki8Or3yxwb0ElAp/aGgoRqMRs9mMn58fQUFBFBYWUlJSAqCFsr6+nq6urkGz+7Rp01i0aBFbt26ls7OTuLg4rFYrFouFkpISjh49il6v1/rZtWsXvr6+hISEUFxcTH5+PsBT3ziE40z1g9o2x7c7zc/xbTqDUht+Op2OgoICoqKiyM7OJisrC4PBwIYNG3B1ddU2+6qrqwGGXNqfPn2azMxMcnNzSU1NJSMjg+PHjzN79mz0ej0wsCwsKCjAaDSSk5NDRkYGNpuN7OxsDAaD1o8YXeEBjm/ThYFbfccDpWZ+gMjISM6ePWtXlpGRwaxZs5gwYeDzm8uWLRt2aTx58mT279/P/v37n9lPaWmp9vj+/fskJCTwzjvv2O0jiNEzJxS+uA79DrzW/7Mp4OfjuPacSf4KgStXrjj0PPzSpUu89957FBcXU1paykcffcScOXPw8/PDZDINqr99+3amTp3KxYsXWbduHVOnTuXu3bsOG4+qXpkACSGObTN5lmPbcyblw9/d3U1dXd2wu/cj0dPTQ0lJCStWrCAlJYXDhw+zcuVKzp8/j4/P4Gnjgw8+oKWlBavVyoMHD2hpaSEsLMxh41HZ0ljwddAXcswNh4hROJVwFvlIrxj37rbDx2ehr3/kbUzzgw0Lx9dn+pWf+cX4FxYAa/8WPEe4wzVDP/BZ/vEUfJCZXyjkQTec/l+oe857/nUusPjnsDBq4Cu9xhsJv1CKzTYQ/vI6uHlv6CsBPl4DVwqSwsEwaezHOFYk/EJZff3Q9ifo+PPAm4CXO0yZDH4TYZzcwftUEn4hFCUbfkIoSsIvhKIk/EIoSsIvhKIk/EIoSsIvhKIk/EIoSsIvhKIk/EIoSsIvhKIk/EIoSsIvhKIk/EIoSsIvhKIk/EIoSsIvhKIk/EIoSsIvhKIk/EIoSsIvhKIk/EIoSsIvhKIk/EIoSsIvhKIk/EIo6v8BJq6BrYEFIGwAAAAASUVORK5CYII=\n",
      "text/plain": [
       "<Figure size 309.428x144.48 with 1 Axes>"
      ]
     },
     "execution_count": 9,
     "metadata": {},
     "output_type": "execute_result"
    }
   ],
   "source": [
    "qc.draw(output='mpl')"
   ]
  },
  {
   "cell_type": "markdown",
   "metadata": {},
   "source": [
    "### Statevector simulator"
   ]
  },
  {
   "cell_type": "markdown",
   "metadata": {},
   "source": [
    "We are now at the stage that we can actually look at an output from the circuit. Specifcially, we will use the 'statevector simulator' to see what is happening to the state vector of the two qubits.\n",
    "\n",
    "To get this simulator ready to go, we use the following line."
   ]
  },
  {
   "cell_type": "code",
   "execution_count": 10,
   "metadata": {},
   "outputs": [],
   "source": [
    "vector_sim = Aer.get_backend('statevector_simulator')"
   ]
  },
  {
   "cell_type": "markdown",
   "metadata": {},
   "source": [
    "In Qiskit, we use *backend* to refer to the things on which quantum programs actually run (simulators or real quantum devices). To set up a job for a backend, we need to set up the corresponding backend object.\n",
    "\n",
    "The simulator we want is defined in the part of qiskit known as `Aer`. By giving the name of the simulator we want to the `get_backend()` method of Aer, we get the backend object we need. In this case, the name is `'statevector_simulator'`.\n",
    "\n",
    "A list of all possible simulators in Aer can be found using"
   ]
  },
  {
   "cell_type": "code",
   "execution_count": 11,
   "metadata": {},
   "outputs": [
    {
     "data": {
      "text/plain": [
       "[<QasmSimulator('qasm_simulator') from AerProvider()>,\n",
       " <StatevectorSimulator('statevector_simulator') from AerProvider()>,\n",
       " <UnitarySimulator('unitary_simulator') from AerProvider()>]"
      ]
     },
     "execution_count": 11,
     "metadata": {},
     "output_type": "execute_result"
    }
   ],
   "source": [
    "Aer.backends()"
   ]
  },
  {
   "cell_type": "markdown",
   "metadata": {},
   "source": [
    "All of these simulators are 'local', meaning that they run on the machine on which Qiskit is installed. Using them on your own machine can be done without signing up to the IBMQ user agreement.\n",
    "\n",
    "Running the simulation is done by Qiskit's `execute` command, which needs to be provided with the circuit to be run and the 'backend' to run it on (in this case, a simulator)."
   ]
  },
  {
   "cell_type": "code",
   "execution_count": 12,
   "metadata": {},
   "outputs": [],
   "source": [
    "job = execute( qc, vector_sim )"
   ]
  },
  {
   "cell_type": "markdown",
   "metadata": {},
   "source": [
    "This creates an object that handles the job, which here has been called `job`. All we need from this is to extract the result. Specifically, we want the statevector."
   ]
  },
  {
   "cell_type": "code",
   "execution_count": 13,
   "metadata": {},
   "outputs": [
    {
     "name": "stdout",
     "output_type": "stream",
     "text": [
      "(0.7071067811865476+0j)\n",
      "0j\n",
      "0j\n",
      "(0.7071067811865475+0j)\n"
     ]
    }
   ],
   "source": [
    "ket = job.result().get_statevector()\n",
    "for amplitude in ket:\n",
    "    print(amplitude)"
   ]
  },
  {
   "cell_type": "markdown",
   "metadata": {},
   "source": [
    "This is the vector for a Bell state $\\left( \\left|00\\right\\rangle + \\left|11\\right\\rangle \\right)/\\sqrt{2}$, which is what we'd expect given the circuit."
   ]
  },
  {
   "cell_type": "markdown",
   "metadata": {},
   "source": [
    "While we have a nicely defined state vector, we can show another feature of Qiskit: it is possible to initialize a circuit with an arbitrary pure state."
   ]
  },
  {
   "cell_type": "code",
   "execution_count": 14,
   "metadata": {},
   "outputs": [
    {
     "data": {
      "image/png": "iVBORw0KGgoAAAANSUhEUgAAAbQAAACCCAYAAAAuYD1CAAAABHNCSVQICAgIfAhkiAAAAAlwSFlzAAALEgAACxIB0t1+/AAAADl0RVh0U29mdHdhcmUAbWF0cGxvdGxpYiB2ZXJzaW9uIDIuMi4zLCBodHRwOi8vbWF0cGxvdGxpYi5vcmcvIxREBQAAFIVJREFUeJzt3XlYlWXCx/EvKDuJAq64IAI2MoCyhKGGOJqiJk3quDCk1oy+qEyNV5uUNuMk41Kj+ToTljmM2qhJlsVL1kwKhlouoGKmpoKC4haSG6Is7x/WUeJoWcjB5/w+13X+4D73uZeH6/Djvp9znsemurq6GhERkbucraUHICIiUhcUaCIiYggKNBERMQQFmoiIGIICTUREDEGBJiIihqBAExERQ1CgiYiIISjQRETEEBRoIiJiCAo0ERExBAWaiIgYggJNREQMQYEmIiKGoEATERFDUKCJiIghKNBERMQQFGgiImIICjQRETEEBZqIiBiCAk1ERAxBgSYiIoagQBMREUNQoImIiCEo0ERExBAUaCIiYggKNBERMQQFmoiIGIICTUREDEGBJiIihtDY0gMQudH+9XD+lKVHIdIw3NMCOvex9CjuHgo0aVDOn4LSIkuPQkTuRtpyFBERQ1CgiYiIISjQRETEEBRoIiJiCAo0ERExBAWaiIgYggJNREQMQYEmIiKGoEC7TVeuXLH0EERExAyrDLSqqipefvll/Pz8cHR0JDg4mKysLDp37sz48eNN9SIiIhg6dCjLli0jODgYe3t73nzzTQCWL19Ojx49cHFxoVWrVowbN46SkpIa/VRUVJCcnEynTp1wdHQkMjKSvLw8fH19mThxYr3O2cgqqyp5Pf1phv2pOUNeuIc//2so31w8Y+lhiUg9s8pLXz3++OOsWbOGadOmERoayubNmxk1ahSnT59mypQpAFRWVpKXl0dRURGFhYVMnToVT09P/P39SUxMJCUlhcmTJ/Piiy9y7NgxkpKSKC4uZt26daZ+4uLiSE9PJykpiYiICDZt2kRsbCxHjhwhNDTUUtM3nJUbZrH5i7X8b+LnNHH24OW3H2P2iniSf/ehpYcmIvXI6gJtxYoVpKamkpmZSVRUFADR0dHk5OSwZs0aQkJCANi3bx9lZWUEBgaSnZ2NnZ2d6fULFy4kNTWVMWPGmNp1dnZm5MiRFBQU4O3tzdKlS0lLS2P9+vWmfvr27cuOHTvIz89XoNWhjM9e57f9ptPawweA3w+aw5jZvpw8e4SWzTpYeHQiUl+sbssxOTmZAQMGmELmO76+vtjZ2REUFARATk4OAHPnzjWFGcCMGTMICQkhLi6OiooK06NLly4A5OfnAzB79mxiY2Nr9ePn54eDgwMBAQGmsoKCAqKiovD39ycwMJBPP/207iduUBfKSjlVehQ/r+v/ILTx7ISzYxMOHd9lwZGJSH2zqkArKipiz549DB8+vNZzR48eJSAgAAcHBwByc3Px8PCgZ8+epjqFhYXs27ePnJwc7Ozsajy+C0I3NzcKCwvZu3cvgwcPNjuGoKCgGiE5YcIERowYwYEDB1i0aBEjR468ox8+sbGxabCPrKzM25rLpfLzALg4udUod3VsyqXL5+rqkIlYRFZWpsXfk5Z6/BRWteVYVHTtviStWrWqUV5WVkZWVhYxMTGmstzcXMLCwrC1vZ75x44dA2DRokWmrcnvCwwMZMeOHWb7KS8vJzs7myFDhpjKzpw5Q3Z2Nu+//z4AkZGRtGnThg0bNtC/f/+fOlWr4exwDwAXy76pUX7hcinOjk0sMSQRsRCrCjRPT08ADhw4wMCBA03lc+bMobi4uMZ5rZ07d9b6JKKXlxcAjRs3Jiws7Kb9NG/eHID9+/fX6GfBggUcP368Rj9Hjx6lZcuWppUhQMeOHTly5MhPmeKPUl1dfcfa/rm2r7y9+6G5OjWlRdP2HDyWg69XVwCKvz7Mpcvn8GkddIdGKVI/oqJ6U/1aw32/NjRWFWg+Pj4EBQWRnJyMu7s7Xl5epKWlkZGRAWAKmsOHD1NaWlprFdauXTv69evHU089RUlJCaGhoZSXl1NYWEhGRgaLFy/Gw8PD1M/MmTNxc3OjY8eOpKens3z5coBbhqHcvoHdx7MqczbBvtE0cfbgjYxnCfPvTyt3b0sPzaI+2pbKx9tTeSUh82e180nOW7ydOYdFU3ROUho2qzqHZmtry+rVqwkICCAhIYFx48bh6enJpEmTaNSokek8WG5uLoDZbcVVq1YxduxYUlJSiImJIT4+niVLltC1a1c8PDyAa+eoVq9eTVBQEImJicTHx1NdXU1CQgKenp6mfgDat2/PyZMnKS8vN5Xl5+fToYM+nfdjjYx+ju6/eIjJr4Yz6iUvqqoqeW70cksPyzB+FRKnMJO7gk11Q95/qifx8fHs2rWL3bt337E+Tp06RXh4OHFxcSQnJ9d47sEHH+Thhx9m4sSJbN68mWHDhlFQUIC9vf0dG09DdbtbjnJzdbVC+76zF07h5uxZ4/yy3BlN20LYSEuP4u5hVVuON7N9+3a6d+9eZ+1t3bqVtWvXcv/99+Ps7ExeXh7z5s3D3d2dpKSkWvVTUlIYO3Ys8+fPx97enhUrVlhlmMmds/TjP5GX/yk+rYP4z46lONg5ERs5mZF9ngPg/KWzzHtnPDsPrqeyqoLmbm154pEUAn168dG2VP79yUv867mDAHy8LZU1n84jKngEfbqN5t7291lyaiImVh9oFy5c4MCBA3V6KaqLFy+SkZHBggULKC8vx9vbm9GjR5OUlISrq2ut+j4+PmzcuLHO+hcxJ+/wRkL9+rFqWjH5J/J4fnEMLZq1p0+30bydNZfyK5d4K+kIjvYuHDvzFY0a2ZltZ0T0M4T692PDzpXMXD4CW9tGRHcdRXS3UXRo2aWeZyVyndUHmqurK5WVlXXaZnR0tOk8nEhD4d6kNSOin8XGxgb/tqEM7D6ej7al0qfbaOwa2XPu0tcUnt6Pb5tutG3uf8u2fL264evVjd8Pms3egi1s2LWSZ17vS1OXFsT1fYEHgobV06xErtMmuIiVaNmsQ40vrLZs5s2Zb66dsBze+2m6+f6KuSvHMOzPzZmzcgxnz5/8Ue22a3EvnVoH06FFF06UHDa1KVLfrH6FJmItTp49QnV1tSnUTp4twNOtLQBO9i48FjOTx2JmUnLuBLNW/JbX05/m2VFLzbZ18fI5Nn+xlqxdq8g7vJFufn0Z1H0Cf3nsAxzsnOptTiI3UqCJWImSc8W8nTmXoQ/8kYITe8j4/A3+56G/AbBl7we08fClbXN/nBxcsbdzxNa2kdl21m1dwt/X/oEuHSKJ7jaKqaPeqnXpMRFLUKCJWInAjr0oOV/Mb2a0wr6xI7/u+QR9uo0GoPjrQ6S8/0dKzhVjb+dEsG80vxs022w797aPYOnUwzRzbVGfwxf5QQo0ESthY2NLwpB5JAyZV+u5R3o9ySO9njT7uv7hY+kfPtb0s3erALP1RCxNHwoRERFDUKCJGFSnNl15MGyspYchUm906StpUHTpK5HrdOmr26MVmoiIGIICTUREDEGBJiIihqCP7YvcAR9tS2Xlhr/y5NDXCe4UxduZc9n8xVpaNuvA0yNSaXzDhX//sfZJDh3fCcDh4l28O+Msly6f56//Hs25SyUM7j6BfmGPsnL9LLbtXwfAgcJtvPVCIafOHmH2ykcpKz/P8qQCAA4ey61VZo65Psw5881xZq/4LVcqLjPmwRmE+Pc1Wy//xB5efed/qK6u5olHXsOnzfX7/m3bt46VG2YBUHR6P3945DV6/PLhWsel4MQXvPb+ta8PnDp7hF/3eoJHej3J9H/GsvtwFtPj00z9myt7YclgLpSVMn9S9g/9isSAtEITuUOGRz1NcKcozl44xc5DG5g/KZuOrYPYtOe9GvUmxs7nlYRMEobMI+LeQQBkfP4GvbuO5G8TN/Lh1sVcrbjCyD7P8UpCJtMfTcO/XThNnN1p4+HLgsTPTJewAsyWmWOuD3NWbZjFmP5/YdbvP+atT166aXv/WjeNpLgVTIt/m9SPptV4LvzeAbySkMkrCZm0aNqeEL++Zo+Lr1dXU72OrYOI+MVgAJ4YmlLre3Lmyl56LP2WcxZjU6CJ3GEHCrcT7NMbgBC/vnx5ZIvZetl73qVH4CMAfHn0M0L8+9HIthE+bYIpPLXPVG/LF+9zf5chADg73oOTvUuNdsyVmXOrPm6UfyKPAO9InBxccXa4h4uXz5mtd77sLC2atsPTzYsLl0vN1in++jBN72mJk4PrLY9L2ZWLnD1/Ai9PXwA8mrSu1Za5MrFuCjSRO+zi5VKcHZsA4OLodtM/9tv3ryO88wAALpSV4uJg/jWb9rxLj8Bf/+xx3aqPG1VVVZouaOzi6MbFMvP1qqurbvzBbJ3svDX0+OW1sd/quGzb9yFh3x4LkR9LgSZyh7k4unHp21XNpcvncHVsWqtO0emv8GzihaO987XXOLlxsbz2ay5dPs83F8/Q2r3jzx/XTfr4Phub638mLpafw8XJfD1uuDXNja+50ZYvPyDy29XlrY7Lpj3v0vPb1arIj6VAE7nD/NuFs/twFgA5X/2XX3ToXqvOpj3vmlYuAF3a30/uV59QWVXJoeM7adfiXgC27f+Q8HtjbnsM5VfLOHeppEaZuT4uXT5fa0vRp3UQewu2UHblIpcun8PFsQnnLpVQfrWsRr0mTu6cLi3izDfHTSuvG5WcO4FdI3uauHjc8rhUVF7l6Kkv6dQm+LbnKdZNgSZyhzVzbUGgzwM8+feeHDq+k8iAhwFY+F6iqc7nX6bTvctDpp9jIn7H+ty3mPKPXvQPfwy7xvbAtfNsN65cTpUW8syivhSc2MMzi/pyoqTAbNkX+Zv4YMtrNcZlro/MXav4bO8HNer9pvcz/HPd8zy7qC+j+iQB8M7Gv/FVUU6Neo8++GdeWj6CvywbzpgHZwCwcv0sznxzDIDNX6zl/oDYHzwuuQfX07VTnxpt//29P/CfHUt5I+MZ/u+z129aJtZNl76SBsUol77auDuNlRtmMWHwKwR3irL0cHhn4zy6d3nI9CGLm3kzYyoj+0zFxcwK60YL30tk4pBXsbVtWP8Tv7BkMPZ2TkyPX23podQJXfrq9ijQpEExSqCJ1AUF2u1pWP9eiYiI/EQKNBERMQQFmoiIGIICTUREDEGBJiIihqBAExERQ1CgiYiIISjQRETEEBRoIiJiCAo0ERExBAWaiIgYggLtNl25Yv429SIiYllWGWhVVVW8/PLL+Pn54ejoSHBwMFlZWXTu3Jnx48eb6kVERDB06FCWLVtGcHAw9vb2vPnmmwAsX76cHj164OLiQqtWrRg3bhwlJTXvN1VRUUFycjKdOnXC0dGRyMhI8vLy8PX1ZeLEifU6Z6PasHMlf/xHL2JfaEL/ZxtbejgiYkFW+Rfg8ccfZ82aNUybNo3Q0FA2b97MqFGjOH36NFOmTAGgsrKSvLw8ioqKKCwsZOrUqXh6euLv709iYiIpKSlMnjyZF198kWPHjpGUlERxcTHr1q0z9RMXF0d6ejpJSUlERESwadMmYmNjOXLkCKGhoZaavqG4OjXjofsncuVqGfPeGf/DLxARw7K6QFuxYgWpqalkZmYSFXXtPlXR0dHk5OSwZs0aQkJCANi3bx9lZWUEBgaSnZ2NnZ2d6fULFy4kNTWVMWPGmNp1dnZm5MiRFBQU4O3tzdKlS0lLS2P9+vWmfvr27cuOHTvIz89XoNWR8M79Adh1KNOyAxERi7O6Lcfk5GQGDBhgCpnv+Pr6YmdnR1BQEAA5Odfuxjt37lxTmAHMmDGDkJAQ4uLiqKioMD26dOkCQH5+PgCzZ88mNja2Vj9+fn44ODgQEBBgKps+fTr+/v7Y2tqSlpZW95MWEbECVhVoRUVF7Nmzh+HDh9d67ujRowQEBODg4ABAbm4uHh4e9OzZ01SnsLCQffv2kZOTg52dXY3Hd0Ho5uZGYWEhe/fuZfDgwWbHEBQUVCMkBwwYwLp163jggQfqespm2djYNNhHVlZmvRwDkbtBVlamxd+Tlnr8FFa15VhUdO1WyK1atapRXlZWRlZWFjExMaay3NxcwsLCatxi/tixYwAsWrTItDX5fYGBgezYscNsP+Xl5WRnZzNkyJAa5ZGRkT9xRiIi8h2rCjRPT08ADhw4wMCBA03lc+bMobi4uMZ5rZ07d9b6JKKXlxcAjRs3Jiws7Kb9NG/eHID9+/fX6GfBggUcP37c4ufPqqurLdr/rWxfCaVFlh6FSMMQFdWb6tca7vu1obGqQPPx8SEoKIjk5GTc3d3x8vIiLS2NjIwMAFPQHD58mNLS0lqrsHbt2tGvXz+eeuopSkpKCA0Npby8nMLCQjIyMli8eDEeHh6mfmbOnImbmxsdO3YkPT2d5cuXA9wyDOX2VFZVUll5lasV174feOXqZQDsGjv85G0LEbk7WdU5NFtbW1avXk1AQAAJCQmMGzcOT09PJk2aRKNGjUznwXJzcwHMbiuuWrWKsWPHkpKSQkxMDPHx8SxZsoSuXbvi4eEBXDtHtXr1aoKCgkhMTCQ+Pp7q6moSEhLw9PQ09SM/3393LGNQkhNTF/enqqqSQUlODEpy4uTZI5YemojUM5vqhrz/VE/i4+PZtWsXu3fvvmN9nDp1ivDwcOLi4khOTjZbp3fv3kyePJlhw4bdsXE0dNpyFLmuaVsIG2npUdw9rGqFdjPbt2+v0/NaW7du5fnnnyc9PZ3169fz6quvct999+Hu7k5SUlKt+tOmTaNt27Zs2bKFCRMm0LZtWw4dOlRn4xERsQZWv0K7cOECbm5uzJ8/n8TExDppc8OGDUyZMoWDBw9SXl6Ot7c3w4YNIykpCVdX1zrpw6i0QhO5Tiu022P1gSYNiwJN5DoF2u3RlqOIiBiCAk1ERAxBgSYiIoagQBMREUNQoImIiCEo0ERExBAUaCIiYghWdXFiafjuaWHpEYg0HHo/3B59sVpERAxBW44iImIICjQRETEEBZqIiBiCAk1ERAxBgSYiIoagQBMREUNQoImIiCEo0ERExBAUaCIiYggKNBERMQQFmoiIGIICTUREDEGBJiIihqBAExERQ1CgiYiIISjQRETEEBRoIiJiCAo0ERExBAWaiIgYggJNREQMQYEmIiKG8P8tb9zzEEtIQgAAAABJRU5ErkJggg==\n",
      "text/plain": [
       "<Figure size 550.228x144.48 with 1 Axes>"
      ]
     },
     "execution_count": 14,
     "metadata": {},
     "output_type": "execute_result"
    }
   ],
   "source": [
    "new_qc = QuantumCircuit( qr )\n",
    "\n",
    "new_qc.initialize( ket, qr )\n",
    "\n",
    "new_qc.draw(output='mpl')"
   ]
  },
  {
   "cell_type": "markdown",
   "metadata": {},
   "source": [
    "### Classical registers and the qasm simulator"
   ]
  },
  {
   "cell_type": "markdown",
   "metadata": {},
   "source": [
    "In the above simulation, we got out a statevector. That's not what we'd get from a real quantum computer. For that we need measurement. And to handle measurement we need to define where the results will go. This is done with a `ClassicalRegister`. Let's define a two bit classical register, in order to measure both of our two qubits."
   ]
  },
  {
   "cell_type": "code",
   "execution_count": 15,
   "metadata": {},
   "outputs": [],
   "source": [
    "cr = ClassicalRegister(2,'creg')\n",
    "\n",
    "qc.add_register(cr)"
   ]
  },
  {
   "cell_type": "markdown",
   "metadata": {},
   "source": [
    "Now we can use the `measure` method of the quantum circuit. This requires two arguments: the qubit being measured, and the bit where the result is written.\n",
    "\n",
    "Let's measure both qubits, and write their results in different bits."
   ]
  },
  {
   "cell_type": "code",
   "execution_count": 16,
   "metadata": {},
   "outputs": [
    {
     "data": {
      "image/png": "iVBORw0KGgoAAAANSUhEUgAAAVkAAACvCAYAAABXTq1rAAAABHNCSVQICAgIfAhkiAAAAAlwSFlzAAALEgAACxIB0t1+/AAAADl0RVh0U29mdHdhcmUAbWF0cGxvdGxpYiB2ZXJzaW9uIDIuMi4zLCBodHRwOi8vbWF0cGxvdGxpYi5vcmcvIxREBQAAHS9JREFUeJzt3XlYlPX+//HnsAykCAmopODCZoIsCrjh0cgVN/yhpkmkHA1/KLZpi5TlVZccl44ZeX7hOW5fJa1LwuNJyTjfo5iIHhGxKDUyQEDJJTTDBWFmfn+QkyMgQtwMMO/Hdc3VdN+fuT/vG4fXfOZzL6h0Op0OIYQQijAzdgFCCNGWScgKIYSCJGSFEEJBErJCCKEgCVkhhFCQhKwQQihIQlYIIRQkISuEEAqSkBVCCAVJyAohhIIkZIUQQkESskIIoSAJWSGEUJCErBBCKEhCVgghFCQhK4QQCpKQFUIIBUnICiGEgiRkhRBCQRKyQgihIAlZIYRQkISsEEIoSEJWCCEUJCErhBAKkpAVQggFScgKIYSCJGSFEEJBErJCCKEgCVkhhFCQhKwQQijIwtgFiJbpxY+N0+/aCOP0a0wqlcoo/ep0OqP0a2pkJCuEEAqSkBVCCAVJyAohhIIkZIUQQkESskIIoSAJWSGEUJCErBAmwNra2tglmCw5T1aIVsLCwoIxY8YwePBg/P396dixI1VVVRQUFJCdnc0XX3zB2bNna7xu3bp1+Pr6Mm7cOMrLy41QuWmTkBUmT6uFKi1YmoORrgt4ILVazaJFi4iNjaVr16411g8bNoxZs2YB8OWXX7Js2TKOHj0KVAfsggULuH37Nn5+fhw+fLhZaxcSsg12584d1Gq1scsQTaDgMqSfhtwS0OqgvRUMcYdhj0OHFvLt2t/fn23bttG3b18ATp8+za5du8jOzuann35CrVbTp08fgoODCQ8PZ8yYMYwaNYo1a9bQvn17YmJiuH37NpMnT5aANRKTnJPVarW89957eHh4YG1tjZ+fHwcPHqR3795ER0fr2w0cOJApU6awbds2/Pz8UKvVbNy4EYCkpCSCg4Np3749Tk5OREVFUVZWZtBPVVUV8fHxuLm5YW1tzZAhQ8jNzcXd3Z358+c36z4rbUNsV749sMFgmU6n46O5tpzN2mWkqup2LB8S0uCb4uqABbhRAf/+Dv76BZS1gG/Vw4YN49ChQ/Tt25e8vDxGjx6Nl5cXb7zxBikpKWRmZpKens5HH33EM888Q7du3VixYgU6nY7FixcbBOyXX35p7N0xWSY5kp0zZw4pKSksXbqUgIAAMjMzefrpp7l8+TIvv/wyABqNhtzcXEpKSiguLmbJkiU4Ojri6enJwoULSUxMJDY2lrfffpvz588TFxdHaWkp+/bt0/cTERHBnj17iIuLY+DAgRw+fJiwsDDOnTtHQECAsXa/yZWXnefGtVI69fA3WP7LpXzu3P6VLq6BRqqsdpevw46jUNeV+7/chK2H4cUxzVqWAQ8PDz7//HNsbGxISkoiOjqaW7duPfA1V69eZcmSJbi7uzN16lQADh8+LAFrZCYXsjt27GDLli2kp6czfPhwAEJCQjhx4gQpKSn0798fgDNnznDr1i18fHzIyMjA0tJS//p169axZcsW/TwYQLt27ZgxYwaFhYX07NmTrVu3kpyczP79+/X9jBw5kuzsbAoKCtpUyF7Mz0JlZo6Dc1+D5VeKvqadXRc6OLgYqbLaZfwAD7o3ig4ovALFZeBi32xl6ZmZmbF582ZsbW3ZuXMnzz777EPfzGXdunVMnTqViooKtFotI0aMIDw8nJSUFIWrFnUxuemC+Ph4xo4dqw++u9zd3bG0tMTX1xeAEydOALB69Wp9wAK888479O/fn4iICKqqqvQPLy8vAAoKCgBYuXIlYWFhNfrx8PDAysoKb29v/bLCwkKGDx+Op6cnPj4+HDp0qOl3/B4qlareR0NczM+io5MnFmrDiczLRV/TuVfDRrEPU9sffaT877cPVcv/efbVZqnnfhEREQQHB3P+/Hmio6MbFLB3D3KFhYWxaNEiABISErCwqDmeao59a2uPxjCpkWxJSQnffvstL730Uo11RUVFeHt7Y2VlBUBOTg4ODg4MHTpU36a4uJgzZ84AGATvvezs7CguLubUqVP6N/n9Nfj6+hq8ft68eUyfPp358+eTmZnJtGnTKCgoaDUH2C7mZ3Ht4lnW/19Hg+WVFeUETlxipKrqZmZe+79dY9s1tdjYWADeeustrl279lCvuTdg787BqlQqYmNj8fLyYvLkySQnJytZtqiDyYUsgJOTk8HyW7ducfDgQUJDQ/XLcnJyCAwMxMzs98H++fPnAVi/fr1+WuF+Pj4+ZGdn19pPRUUFGRkZTJo0Sb/sypUrZGRk8K9//QuAIUOG0LVrVw4cOMCYMcpMCj7MyKgh95O9WHCcgeHL6DP0WYPlHy/xoUsDR7LNcY/T/8mAk+fqnpO9a/P/W4737uWK13PvCMnd3Z0BAwZw9epVduzY8VCvry1g4bcDjx99xIcffkhERESNkJX7yTYPkwpZR8fqkVZeXh7jxo3TL1+1ahWlpaUG86QnT56scQZAt27dgOqTwgMD6w6PTp06AfD9998b9JOQkMCFCxcM+ikqKqJLly76ETRAr169OHfuXGN2sdld++ksFTeu0sN3DB0cnA2X37xGF9cgI1ZXu2APyHnAj1cF2LWDPo81W0l6QUHVP6+vvvqq3gNdUHfA3pWWlgbwwPerUJZJhayrqyu+vr7Ex8djb29Pt27dSE5OJjU1FUAffvn5+Vy7dq3GaNXFxYVRo0axePFiysrKCAgIoKKiguLiYlJTU9mwYQMODg76fpYvX46dnR29evViz549JCUlAW3rDX8xPwsLq3Z06u5nsLz0h0xsHFxoZ9fZSJXVza1z9fmwmTUvjkJF9QUJTw8CMyMcsbh7PuzJkyfrbVtfwAL88MMP3LhxA2dnZ+zs7Pjll1+avGbxYCZ14MvMzIydO3fi7e1NTEwMUVFRODo6smDBAszNzfUHvXJycgBqnRL49NNPmT17NomJiYSGhhIZGcmmTZvw9/fHwcEBqP76t3PnTnx9fVm4cCGRkZHodDpiYmJwdHTU9wPQvXt3Ll68SEVFhX5ZQUEBPXr0UPJH0WQu5mfRpVcQZuaGn9elZ480eKqguahUMHUATPQHGyvDdd0dYMFI6G2EUSzAkSNHWLt2LV999dUD282ZM6fegIXqKYEPPviA9957D61Wq0TJoh4qnUzMEBkZyddff80333yjWB+XLl0iKCiIiIgI4uPjDdaNHj2ayZMn6w98TZ06lcLCQqMe+DKVv/FVpYHFn1Q/f208PPZo8/YPjfsbX5aWlmzZsoWtW7c2+jxY+dVvHiY1XVCX48ePM2jQoCbb3rFjx9i9ezeDBw+mXbt25Obm8v7772Nvb09cXFyN9omJicyePZu1a9eiVqvZsWNHqzmzoLWzMP/9uTECtrEqKyuJiDDBvzrZCpl8yJaXl5OXl9ekl7neuHGD1NRUEhISqKiooGfPnsycOZO4uDhsbGxqtHd1da3366EQonUy+ZC1sbFBo9E06TZDQkL087pCCNNmUge+hBCiuUnICiGEgiRkhRBCQRKyQgihIAlZIYRQkISsEEIoyORP4RK1a+4rr0xZQ6+8en3l3wFY8Vq0wXPRMslIVgghFCQhK4QQCpKQFUIIBUnICiGEgiRkhRBCQRKyQgihIAlZIYRQkISsEEIoSEJWCCEUJCErhBAKkpAVQggFScgKIYSCJGSFEEJBErJCCKEgCVkhhFCQ3E9WCNFgKpXKKP029N67LYGMZIUQQkESskIIoSCZLhAm6ZebcOoCFJf9vuwf6dD1UejhCI8/BhbmRitPtCESssKk/PQLfPEN5BaD9r7pve/OVz8AbKwh2ANGeIFafkvEHyBvH2EStDo4cApSvwGNtv725bfhy1zILoSIwdCrk+IlijZK5mRFm6fVwSdH4fOTDxew97ryK/ztf+G7EmVqE22fhKxo8/aehGP5jX99lRY2H4Kin5uuJlNjbm6Oj48PkyZNIjw8nJCQEDp27FhnewsLC5YuXYqNjU0zVqkMmS4QbVrBZdh/6sFt1kZU//fFj+tuU6WF7UdgcagcEHtYKpWKkSNHMn/+fMaMGcMjjzxSo82ZM2fYuHEjmzdv5uefqz/FLCws2L59O9OmTSMoKIhJkyY1d+lNSkayDXTnzh1jlyAekk4HyVnQVKev//QLHMproo21cW5ubqSnp5OWlsbkyZN55JFH+PHHH9mzZw+7du0iMzOTmzdv8vjjj7N69Wry8/OZO3euQcBeu3aNd99919i78oeZZMhqtVree+89PDw8sLa2xs/Pj4MHD9K7d2+io6P17QYOHMiUKVPYtm0bfn5+qNVqNm7cCEBSUhLBwcG0b98eJycnoqKiKCsrM+inqqqK+Ph43NzcsLa2ZsiQIeTm5uLu7s78+fObdZ9NUeEVOH+1abeZkVfzrARhaOLEiXzzzTcMGzaMixcvEhcXh5OTE+7u7kycOJHw8HCCg4OxtbVl/PjxpKWlYWtryz/+8Q8KCgr0ATt69GiysrKMvTt/mElOF8yZM4eUlBSWLl1KQEAAmZmZPP3001y+fJmXX34ZAI1GQ25uLiUlJRQXF7NkyRIcHR3x9PRk4cKFJCYmEhsby9tvv8358+eJi4ujtLSUffv26fuJiIhgz549xMXFMXDgQA4fPkxYWBjnzp0jICDAWLtvMo4XNP02fy6Hwsvg2rnpt90WhIaG8tlnn2FpacmOHTtYsGABV6/W/kmn0WhITU0lNTWVmTNnsnnzZpydnamsrCQ0NLRNBCyYYMju2LGDLVu2kJ6ezvDhwwEICQnhxIkTpKSk0L9/f6B6rujWrVv4+PiQkZGBpaWl/vXr1q1jy5YtzJo1S7/ddu3aMWPGDAoLC+nZsydbt24lOTmZ/fv36/sZOXIk2dnZFBQUSMg2A6UOVBWVScjWxsnJiaSkJCwtLVm9ejWvvvrqQ73OwsKCyZMno1ar0Wq1WFpa8sQTT3D06FGFK24eJjddEB8fz9ixY/XBd5e7uzuWlpb4+voCcOLECQBWr16tD1iAd955h/79+xMREUFVVZX+4eXlBUBBQfXwaeXKlYSFhdXox8PDAysrK7y9vfXL3nrrLTw9PTEzMyM5Obnpd9pElV5rXdtt7f72t79hb29PampqgwL23jnY559/HoBly5bRu3dvJcttNiY1ki0pKeHbb7/lpZdeqrGuqKgIb29vrKysAMjJycHBwYGhQ4fq2xQXF3PmzBkAg+C9l52dHcXFxZw6dYpFixbVWoOvr6/B68eOHcvs2bP585///If272EZ6w5KzUmlMuP5bRqDZXfPIqhLXevvP+tga9InzBz89B+o7o95bcV6oPrf8d7nxtS7d2/Cw8O5ceMGzz333EO95v6AvTsHGxAQQFRUFC+++CIxMTEGrzH2fjbmLmAmF7JQ/bXmXrdu3eLgwYOEhobql+Xk5BAYGIiZ2e+D/fPnq6+5XL9+vX5a4X4+Pj5kZ2fX2k9FRQUZGRk1TkkZMmRII/dI1EWn06LVVGFm3vRvcU1VRZNvs7W7e8D4448/5sKFC/W2rytgofrbY1RUFM888wyLFy/mxo0bitauNJMKWUdHRwDy8vIYN26cfvmqVasoLS01mCc9efJkjTMAunXrBlS/QQIDA+vsp1On6mswv//+e4N+EhISuHDhgtHnY1vjPTkbY8We6tOu7qrrPNiHOU/2Xq8unEVa4qz6Gyrk9ZV/B6r/He993pzuH1GGhIQA1SFbnwcFLMDp06c5fvw4gYGBBAUFkZ6erl/XGt+7JhWyrq6u+Pr6Eh8fj729Pd26dSM5OZnU1FQAffjl5+dz7dq1GqNVFxcXRo0axeLFiykrKyMgIICKigqKi4tJTU1lw4YNODg46PtZvnw5dnZ29OrViz179pCUlATwwIAWTcfFwTBkm2y79k2/zdZMrVbTt29ftFqt/ltcXeoL2LuysrIIDAwkICDAIGRbI5M68GVmZsbOnTvx9vYmJiaGqKgoHB0dWbBgAebm5vqDXjk5OQC1Tgl8+umnzJ49m8TEREJDQ4mMjGTTpk34+/vj4OAAVH/K79y5E19fXxYuXEhkZCQ6nY6YmBgcHR31/Qhl+Xdv+m3aWIObnFlgwMHBAUtLSy5evPjAr/YPG7BQPdAB6Ny59f+wTWokC+Dp6cmBAwcMlkVGRuLl5aW/7G/KlCl1fi3p2LEja9asYc2aNfX2s3//fv3/X7p0iaCgIJ577jmDeV6hnD6PgX17KGvCKb1BbnJZ7f1KS0tRqVSo1eoHtlOpVFhYWDzUhQbvv/8+a9asQatt4B19WiD5bQeOHz/epPOkx44d44033mDPnj3s37+fDz74gAEDBmBvb09cXFyN9kuXLsXZ2ZkjR44wb948nJ2d+fHHH5usHlNlZgZhtR+fbBTbR+DJPk23vbamvkvOKysrmT59OoMHD673QgONRtMmAhZMcCR7v/LycvLy8pr0MtcbN26QmppKQkICFRUV9OzZk5kzZxIXF1frXYXefffdNnGNdkvk1x3694AT5+pu87AHvKYPgHZWTVOXqaqsrNSfBmkqTD5kbWxs0Gg09TdsgJCQEP28rjC+GYPg19vww8XGbyM8ELydm64mYTpkukC0eWoLeO4JGODa8NdaW0LkEBjWNi4+EkZg8iNZYRrUFjBzcPUZB5+frP/SWDMV+LrA5AB4tF3z1CjaJglZYVK8ukGfrtU3884tqf5rtZevg0YH1hbQtSP0cICAXhKuomlIyAqTo1JV30VL7qQlmoPMyQohhIIkZIUQQkEyXSCEaLDG3Kjl7s1sVrwWbfC8rZORrBBCKEhCVgghFCQhK4QQCpKQFUIIBUnICiGEgiRkhRBCQRKyQgihIAlZIYRQkISsEEIoSEJWCCEUJCErhBAKkpAVQggFScgKIYSCJGSFEEJBErJCCKEgCVkhhFCQhKwJKi4uZsSIEfTp0wdvb2+WLFli7JJEM0pPT8fb2xt3d3fmzp2LRqMxdkn1euGFF3B2dsbCovX9nQEJWRNkYWHBypUrOX36NDk5OWRkZLB7925jlyWagVarZe7cuezcuZOzZ89y/fp1kpKSjF1WvaZNm8bx48eNXUajSMiaoMcee4zAwEAA1Go1/fr1o6ioyMhVieaQlZVF165d8fLyAmDOnDl89tlnRq6qfkOHDsXJycnYZTRK6xt7iyZVVlbGP//5T9LS0oxdiqiDRqPlzI81PwS/yyus9XlHOxu6dnGsdVslJSW4uLjo/7979+4UFxc3Wa33unDxCld/Ka+xvK66H3fvjrlZ2xv3SciasDt37jB16lReeOEFHn/8cWOXI+pgbm7Gie/yDAIJYNuutFqfxzwTVue2GvMHEBursrLKoK67aqvbp3cvvD17NldpzartfWyIh6LRaJg5cyb+/v4sWrTI2OWIeowLGYS5ef2/rn593OjRrUud611cXAxGrkVFRTg7OzdJjffr4eyEXx+3ettZmJsT+sRARWpoCSRkTVR0dDQdOnTgr3/9q7FLEQ/B4VFbhgb6PLCNpUX9YRUYGEhJSQmnTp0CYOPGjYSHhzdZnfcLfWIgFhbmD2wzNMgH+0dtFavB2Fp8yO7evZsJEybQuXNnrKys6NGjBzNnziQ3NxeA5ORkVCoVa9euJTU1lZCQEDp06IC9vb1+G1qtlk2bNjF8+HDs7OywtrYmICCAlJSUWvu8fv06cXFxuLq6Ym1tjbe3N5988gn//e9/UalUrf6Up8OHD7Np0yaOHz9Ov3798Pf3JyEhwdhliXqEDO6HTbtH6lw/bIAfj9raPHAb5ubmbNiwgalTp+Lm5oaNjQ2RkZFNXareo7Y2DBvgV+d6m/aPEDLIv97tzJs3D2dnZzQaDc7OzixYsKApy1RUi52TraqqYtasWWzfvp3u3bsTHh6Ora0teXl5fPbZZzz77LP4+PiQk5MDwJdffklcXBxTpkxh0KBBqFQqAG7fvs2kSZP497//Tb9+/YiKiqKiooLk5GSmTJlCUlISERER+n5//vlnhg0bxqlTp3jyySd56qmnOHPmDDNnzuSpp54CoF+/fs3/A2lCwcHBdc7NVVZWkVdYQh/3Hpj99jMULYO1lZrRw4JI2fdVjXW2Nu0ZPrDuMLvXk08+qR/JNofhA/04/s0ZrpffrLFuzLAgrKzU9W5j/fr1SpTWLFS65pwJb4CYmBgSExOJjY3l/fffNzgJuaSkBDs7Ozp06MD48eNJTU2la9eupKen4+HhYbCdiIgItm/fTkJCAgsXLtQvLy0txdfXFxsbGwoKCvTLJ0yYwN69e9mwYQNz5szRL1++fDlvvvkmAHl5eTX6aSsOH/+Wz/+TScwzYQ+c2xPGodVq+fB/dlF66WeD5dMnhNDPu+W+J7O/zWPn3nSDZV27OBA7K7zNf5i3yOmCQ4cOkZiYyNixY0lISKhxlYezszMdOnQA0I9kN2/eXCP4/vOf/7B9+3bmzZtnELBQfa7ouHHjKCws5PLlywCkpaWxd+9e5s6daxCwALNmzQLAxsYGd3f3ptvZFqSysor0/57EtftjErAtlJmZGRNGDDZY5vJYJ/y8WvZ7sp+3B85OnQyWTRgxpM0HLLTQ6YK1a9cCsGLFCv3X/tpcunSJ0tJS+vbty+jRo2usX7duHVB9JH3ZsmU11t/9yqTVagFITEwE4LXXXqvR9u4cr5+f3wNras2OfX2GX8tvMmPik8YuRTyAW/eueHv21J/S1RrCykylYsKIwSR+/C+g+pQtV5fHjFxV82iR0wUdOnTA0dHR4Gt8bdLS0hgzZgxLliwhPj6+1u2Ul9c8GfpeVlZW3Lx5EzMzM2xtbenUqRM//vhjjXb5+fm4ubkRGxvLhx9+2LAdaqDXV/5d0e0LIRpnxWvRDX5Ni5suuHbtGuXl5fTs2bPetnenCoKCgurcTlhYGDqdrs7H7du3MTMz4+rVq/z6669079691r4OHjwIgL9//UdChRDirhY3XXB3YH3p0qV62548eRKA/v3717mdK1euPFS/VlZWAFy9erXGOo1GwwcffAA0z5kFjfm0/CMqK6tY9fdP6GRvR/TTE5u1b9F4Op2uVU5dtda6G6tFThe4ublRUFBAWloaI0eONFj3/fff07t3bwD69OnD5cuX6wxST09P8vPzSUtL48knDecZ79y5Q3Z2NoMH/34QoVevXhQVFZGVlaUPbo1GQ2xsLImJiVhaWlJeXo5aXf8pJ3+ETBcI0TI1ZgDU4kayAH/5y1+YPn06oaGhhIWF4ebmxqVLl8jMzMTLy4tdu3Zx8+ZN8vLyaoTnvVatWsWUKVMYNWoU48aNo0+fPty8eZOSkhIyMjIYO3asQci+8sorLFiwgCeeeIIZM2Zga2vLF198gbm5Oba2tri6uioesEKINkbXQu3bt083YsQIna2trU6tVuucnZ114eHhuq+++kqn0+l0R44c0QG6V1999YHbOXjwoG78+PE6BwcHnYWFha5z5866gIAA3SuvvKL77rvvDNpqtVpdfHy8zsXFRadWq3UeHh66N998U5edna0DdC+88IJi+2ssGVm5utdWrNedPXfe2KUI0Sa1yOmCluall15i7dq1HD16lIED286NLKo0GlYm7pC5WCEUJCH7m8rKSq5fv46Dg4PB8g0bNhAdHU1oaCh79+41UnXKKSz5CUsLC7o51X7/USHEHyMh+5vs7Gz+9Kc/ERoaiqurK+Xl5Rw5coSvv/6avn37cuDAARwdJYiEEA0jIfub06dP8/rrr3Ps2DHKysqwtLSkd+/eTJs2jeeff5527doZu0QhRCskISuEEApqcVd8CSFEWyIhK4QQCpKQFUIIBUnICiGEgiRkhRBCQRKyQgihIAlZIYRQkISsEEIoSEJWCCEUJCErhBAKkpAVQggFScgKIYSCJGSFEEJBErJCCKEgCVkhhFCQhKwQQihIQlYIIRQkISuEEAqSkBVCCAVJyAohhIIkZIUQQkESskIIoSAJWSGEUJCErBBCKEhCVgghFCQhK4QQCpKQFUIIBUnICiGEgiRkhRBCQf8fRRWQIsCZSOwAAAAASUVORK5CYII=\n",
      "text/plain": [
       "<Figure size 429.828x204.68 with 1 Axes>"
      ]
     },
     "execution_count": 16,
     "metadata": {},
     "output_type": "execute_result"
    }
   ],
   "source": [
    "qc.measure(qr[0],cr[0])\n",
    "qc.measure(qr[1],cr[1])\n",
    "\n",
    "qc.draw(output='mpl')"
   ]
  },
  {
   "cell_type": "markdown",
   "metadata": {},
   "source": [
    "Now we can run this on a local simulator whose effect is to emulate a real quantum device. For this we need to add another input to the execute function, `shots`, which determines how many times we run to circuit to take statistics. If you don't provide any `shots` value, you get the default of 1024."
   ]
  },
  {
   "cell_type": "code",
   "execution_count": 17,
   "metadata": {},
   "outputs": [],
   "source": [
    "emulator = Aer.get_backend('qasm_simulator')\n",
    "\n",
    "job = execute( qc, emulator, shots=8192 )"
   ]
  },
  {
   "cell_type": "markdown",
   "metadata": {},
   "source": [
    "The result is essentially a histogram in the form of a Python dictionary."
   ]
  },
  {
   "cell_type": "code",
   "execution_count": 18,
   "metadata": {},
   "outputs": [
    {
     "name": "stdout",
     "output_type": "stream",
     "text": [
      "{'00': 4214, '11': 3978}\n"
     ]
    }
   ],
   "source": [
    "hist = job.result().get_counts()\n",
    "print(hist)"
   ]
  },
  {
   "cell_type": "markdown",
   "metadata": {},
   "source": [
    "We can even get qiskit to plot it as a histogram."
   ]
  },
  {
   "cell_type": "code",
   "execution_count": 19,
   "metadata": {},
   "outputs": [
    {
     "data": {
      "image/png": "iVBORw0KGgoAAAANSUhEUgAAAdAAAAE+CAYAAAA9E0HyAAAABHNCSVQICAgIfAhkiAAAAAlwSFlzAAALEgAACxIB0t1+/AAAADl0RVh0U29mdHdhcmUAbWF0cGxvdGxpYiB2ZXJzaW9uIDIuMi4zLCBodHRwOi8vbWF0cGxvdGxpYi5vcmcvIxREBQAAIABJREFUeJzt3Xt4XXWd7/H319KWFtvSlExJKKHWlhhKjQGOCHLRg3CQOV64jKgM4BUVAZWZ4+UMI+hRPOINvDAI48hFncELI+pMRx6mDoygIiXElsZMa2l7SkMtpba1LU0J3/PH3sUQkjRZ3d1J0/frefaTvX/rt375LvLsfli334rMRJIkDc0LhrsASZL2RgaoJEkFGKCSJBVggEqSVIABKklSAQaoJEkFGKCSJBVggEqSVIABKklSAQaoJEkF7DfcBQynadOmZUNDw3CXIUkaQR5++OEnMrN2V/326QBtaGhgwYIFw12GJGkEqampWTmYfh7ClSSpgKoHaERcHBGPRsRTEbEwIk7cRf9xEfHJ8jrbI2JVRFzWq8/ZEbGkvHxJRJy5Z7dCkrSvq2qARsS5wHXA1UALcD8wPyIGOhH5T8DpwEVAI/AXwG96jHkccDvwbeBl5Z/fi4hj98Q2SJIEENV8HmhE/Ar4TWa+u0fbUuD7mfmxPvqfBnwPeHFmPtHPmLcDNZl5ao+2u4F1mfmWgeppaWlJz4FKknqqqalZmJnH7Kpf1fZAI2IccDRwV69FdwHH97PaG4FfA5dHxOqIWBoRX46IF/boc1wfY/50gDElSdpt1bwK9yBgDLC2V/ta4DX9rDMLOAHYDpwNHAh8BagHzin3ObifMQ/ua8CIuIjS4WDq6up46KGHAKivr2fixIksW7YMgClTpjBr1ixaW1sBGDNmDM3NzXR0dLBlyxYAmpqaePLJJ1m7tvTrZ8yYwbhx41i+fDkAU6dOpaGhgba2NgDGjh3LvHnzaG9vZ9u2bQAcccQRrFu3jnXr1gFw2GGHERGsWLECgGnTplFXV8fixYsBGD9+PHPnzuWRRx5h+/btABx55JF0dnayfv16AGbOnElmsnJl6UKy2tpaamtrWbJkCQATJkygqamJRYsWsWPHDgCam5tZtWoVGzZsKP2HnzWLrq4uVq9eDcD06dOpqamhvb0dgAMOOIDGxkba2tro7u4GoKWlheXLl7Nx40YAZs+ezdatW1mzZg07/3tPnjyZjo4OACZNmsScOXNobW0lM4kIWlpaWLp0KZs3bwagsbGRTZs20dnZ6d/Jv5N/J/9OVfk7DVbVDuFGRD3wGHByZt7bo/3jwHmZ2djHOncBJwIHZ+bGcttplPYwD87MtRHRBbwrM2/tsd4FwE2ZOX6gmjyEK0nqbcQdwgWeALqB6b3apwOP97NOJ/DYzvAsay//3Hnh0eNDHFOSpN1WtQDNzC5gIXBqr0WnUroaty/3AfW9znkeXv6580bXXwxxTEmSdlu17wP9IvC2iHhXRDRFxHWUzmfeABARt0bErT36fwdYD3wzIuZGxCsp3Qbz/cz8fbnPdcB/j4iPRsRLIuJjwKuBa6u1UZKkfU9Vp/LLzNsjYhpwBVAHLAbOyMyde5MNvfr/MSJeQ+nCoV8DG4AfAh/t0ef+iHgz8Cngk8DvgHMz81d7enskSfuuqt4HOtJ4EZEkqbeReBGRJEmjhgEqSVIBBqgkSQUYoJIkFWCASpJUgAEqSVIBBqgkSQUYoJIkFWCASpJUgAEqSVIBBug+7u677+blL385Rx99NNde+/z597/zne8wZ84cTjrpJE466SRuvfVPc/2fc845zJw5kze/+c19jv3Rj36UQw89dI/VLknDqaqTyWtk6e7u5sMf/jB33HEH9fX1nHLKKZx++um85CUveU6/M888k2uuueZ561966aVs27aNm2+++XnLWltb+cMf/rCnSpekYece6D5s4cKFvOhFL2LmzJmMGzeOs846i/nz5w96/ZNPPpkXvvCFz2vv7u7myiuv5KqrrqpgtZI0shig+7DOzk4OOeSQZz/X19fT2dn5vH4//vGPOeGEE7jwwgtZvXr1Lse96aabOP300zn44IMrWq8kjSQGqAZ0+umn8/DDD/Pzn/+cV7/61bz//e8fsH9nZyd33nknF110UZUqlKThYYDuw+rq6njsscee/bxmzRrq6uqe06empobx48cDcP755/Pwww8POOaiRYt49NFHOfroo2lubmbr1q0cffTRlS9ekoaZFxHtw4466iiWL1/OypUrqaur44477uDGG298Tp/HH3/82UOx8+fP5/DDDx9wzNNOO43f/va3z34+9NBDWbhwYeWLl6RhZoDuw/bbbz+uueYazjnnHLq7uznvvPNoamri6quvpqWlhde+9rXceOONzJ8/n/3224+pU6fyta997dn1zzjjDJYuXcqWLVuYO3cuX/7ylznllFOGcYskqXoiM4e7hmHT0tKSCxYsGO4yJEkjSE1NzcLMPGZX/TwHKklSAQaoJEkFGKCSJBVggEqSVIABKkl7iV09/GGnH/3oR9TU1NDa2grAjh07uPjii3nlK1/Jsccey5e+9KVn+27cuJELL7yQY489lmOPPZYHHnhgj2/HaOFtLJK0Fxjswx82b97M17/+9edMYHLnnXeyfft27rvvPrZu3cpxxx3H2WefTUNDAx/72Mc45ZRTuOWWW+jq6mLbtm3V3rS9lnugkrQXGOzDH66++mo+8IEPsP/++z/bFhFs3bqVp59+mqeeeopx48YxadIkNm3axP3338/5558PwLhx45gyZUrVtmlvZ4BK0l5gMA9/aGtr47HHHuO00057TvvrX/96Jk6cSFNTEy996Ut5//vfz9SpU1m5ciUHHXQQl1xyCSeffDKXXXYZW7Zsqcr2jAYGqCSNAs888wxXXHEFn/rUp563bOHChYwZM4YlS5bQ2trK9ddfz4oVK3j66adpa2vj7W9/O/fccw8TJ04c8NyqnssAlaS9wK4e/vDHP/6R9vZ2Xve619Hc3MyDDz7IeeedR2trKz/4wQ845ZRTGDt2LLW1tbz85S+ntbWV+vp66uvrOeaY0qQ7b3jDG/jNb35T9W3bWxmgkrQX6Pnwh66uLu644w5OP/30Z5dPnjyZZcuW0dbWRltbG8cccwzf/va3aWlpYcaMGdx7770AbNmyhQcffJDDDz+c6dOnc8ghh7B06VIA7rnnHhobG4dl+/ZGXoUrSXuBwTz8oT/vfOc7ueSSSzjuuOPITN761rcyd+5cAD772c/ynve8h66uLmbOnMlXv/rVam3SXs/J5CswmfyHb5lagWo00lxz4YbhLkHSMHAyeUmS9iADVJKkAgxQSZIKMEAlSSrAAJUkqQADVJKkAgxQSZIKMEAlSSrAAJUkqQADVJKkAgxQSZIKMEAlSSrAp7FI2uf4AIjRqdoPgHAPVJKkAgxQSZIKMEAlSSrAAJUkqQADVJKkAgxQSZIKMEAlSSrAAJUkqQADVJKkAgxQSZIKqHqARsTFEfFoRDwVEQsj4sRBrndCRDwdEYt7tb8tIrKP1/57ZgskSapygEbEucB1wNVAC3A/MD8iGnax3lTgVuDf++myFajr+crMpypVtyRJvVV7D/Ry4ObMvCkz2zPzUqATeN8u1vsGcAvwi36WZ2Y+3vNVwZolSXqeqgVoRIwDjgbu6rXoLuD4Ada7GJgOfGqA4SdExMqIWB0RP4mIlt0uWJKkAVTzcWYHAWOAtb3a1wKv6WuFiJgHXAm8IjO7I6Kvbh3AO4A2YBLwAeC+iGjOzKV9jHkRcBFAXV0dDz30EAD19fVMnDiRZcuWATBlyhRmzZpFa2srAGPGjKG5uZmOjg62bNkCQFNTE08++STgo5FGo/b2drZt2wbAEUccwbp161i3bh0Ahx12GBHBihUrAJg2bRp1dXUsXlw6RT9+/Hjmzp3LI488wvbt2wE48sgj6ezsZP369QDMnDmTzGTlypUA1NbWUltby5IlSwCYMGECTU1NLFq0iB07dgDQ3NzMqlWr2LCh9NimWbNm0dXVxerVqwGYPn06NTU1tLe3A3DAAQfQ2NhIW1sb3d3dALS0tLB8+XI2btwIwOzZs9m6dStr1qwBSt+LyZMn09HRAcCkSZOYM2cOra2tZCYRQUtLC0uXLmXz5s0ANDY2smnTJjo7O4Hd+z6tXVv6J2LGjBmMGzeO5cuXAzB16lQaGhpoa2sDYOzYscybN6/Q30mj0/r16yvyfRqsyMwKb0I/vyiiHngMODkz7+3R/nHgvMxs7NV/PNAKfCYzbyu3XQWck5lHDvB7xgAPAz/LzMsGqqmlpSUXLFhQcIv+xGcLjk7Vfragqsfv7OhUqe9sTU3Nwsw8Zlf9qrkH+gTQTelwbE/Tgb7OWdYBTcA3I+Kb5bYXABERTwNnZGbvw8GU91QfBOZUrHJJknqp2jnQzOwCFgKn9lp0KqWrcXt7DJgHvKzH6wZgWfl9X+sQpeO8L6V0cZIkSXtENfdAAb4I3BYRDwD3Ae8F6ikFIxFxK0BmXpCZO4De93z+HtiemYt7tF0J/BJYCkwGLqMUoLu6sleSpMKqGqCZeXtETAOuoHSIdjGlQ7Ery10GvB+0HwcCNwIHAxspnTc9KTMfqEDJkiT1qdp7oGTm9cD1/Sx71S7WvQq4qlfbh4APVaY6SZIGx7lwJUkqwACVJKkAA1SSpAIMUEmSCjBAJUkqwACVJKkAA1SSpAIMUEmSCjBAJUkqwACVJKkAA1SSpAIMUEmSCjBAJUkqwACVJKkAA1SSpAIMUEmSChhSgEbEmyLitB6fPx4RqyPipxFRV/nyJEkamYa6B3rVzjcRcRTwv4EvA2OBL1SuLEmSRrb9htj/MKCj/P5M4IeZeU1E3AX8tKKVSZI0gg11D/QpYFL5/SnA3eX3G3u0S5I06g11D/Q/gS9ExM+BY4Bzyu2HA/+vkoVJkjSSDXUP9BKgi1Jwvjcz15TbX4uHcCVJ+5Ah7YFm5mrgdX20f7BiFUmStBcY8n2gEbF/RJwTER+JiAPLbS+OiJrKlydJ0sg0pD3QiJhN6cKhFwIHAt8D/gC8r/z5XZUuUJKkkWioe6DXAncB04FtPdp/BLy6UkVJkjTSDfUq3OOBV2Rmd0T0bF8F1FesKkmSRrgic+GO7aOtgdK9oJIk7ROGGqB3AZf3+JwRMRn4BPAvFatKkqQRbqiHcC8HfhYRHcD+wO3AbGAt8KYK1yZJ0og11PtA10TEy4C3AEdR2oO9Efh2Zm4bcGVJkkaRoe6BUg7Kfyi/JEnaJ+0yQCPiLODHmbmj/L5fmXlHxSqTJGkEG8we6PeBg4Hfl9/3J4ExlShKkqSRbpcBmpkv6Ou9JEn7siEFYkScFBHPC92IGBMRJ1WuLEmSRrah7lH+DOhr0vgDy8skSdonDDVAg9K5zt6mAVt2vxxJkvYOg7qNJSJ+VH6bwLciYnuPxWOAI4H7K1ybJEkj1mDvA11f/hnABp77JJYu4OfATRWsS5KkEW1QAZqZbweIiBXA5zPTw7WSpH3aUKfy+8SeKkSSpL3JYGYi+g1wcmZuiIhF9H0REQCZ+dJKFidJ0kg1mD3QHwA7LxoaaCYiSZL2GYOZiegTfb2XJGlf5tR8kiQVMJhzoAOe9+zJc6CSpH3FYJ/GIkmSehjSOVBJklTiOVBJkgrwPlBJkgrwPlBJkgrwPlBJkgoY0ly4O0XEi4Gm8sf2zPxd5UqSJGnkG1KARsQ04BvA64Fn/tQcPwHekZnr+11ZkqRRZKhX4f49MBs4Edi//DoJeBGDfB5oRFwcEY9GxFMRsTAiThyg78kRcX9ErI+IbRHx24j46z76nR0RSyJie/nnmUPcLkmShmSoAfo/gHdn5n2Z+XT5dR/wnvKyAUXEucB1wNVAC3A/MD8iGvpZ5Y/AlymF9BHAp4BPRMTFPcY8Drgd+DbwsvLP70XEsUPcNkmSBm2oAboO6Oth2luBwRy+vRy4OTNvysz2zLwU6ATe11fnzFyYmf+UmY9k5qOZ+S3gp5T2gHf6IPCzzPx0ecxPA/9RbpckaY8YaoB+Erg2Ig7Z2VB+/4Xysn5FxDjgaOCuXovuAo4fzC+PiJZy33t6NB/Xx5g/HeyYkiQVUWQy+RcBKyLisfLnQ4CngD+jdI60PwcBY4C1vdrXAq/ZRQ2rgdpyvZ/IzBt6LD64nzEP7mesi4CLAOrq6njooYcAqK+vZ+LEiSxbtgyAKVOmMGvWLFpbWwEYM2YMzc3NdHR0sGVLaSe8qamJJ598Epg6UPnaS7W3t7Nt2zYAjjjiCNatW8e6desAOOyww4gIVqxYAcC0adOoq6tj8eLFAIwfP565c+fyyCOPsH176TbqI488ks7OTtavLx2smTlzJpnJypUrAaitraW2tpYlS5YAMGHCBJqamli0aBE7duwAoLm5mVWrVrFhwwYAZs2aRVdXF6tXrwZg+vTp1NTU0N7eDsABBxxAY2MjbW1tdHd3A9DS0sLy5cvZuHEjALNnz2br1q2sWbMGKH0vJk+eTEdHBwCTJk1izpw5tLa2kplEBC0tLSxdupTNmzcD0NjYyKZNm+js7AR27/u0dm3p6zxjxgzGjRvH8uXLAZg6dSoNDQ20tbUBMHbsWObNm1fo76TRaf369RX5Pg1WZA78oJWIuHKwgw10n2hE1AOPUZrV6N4e7R8HzsvMxgHWfRHwQuAVwGeBD2TmbeVlXcC7MvPWHv0vAG7KzPED1dvS0pILFiwY1LYN5MO3GKCj0TUXbhjuErSH+J0dnSr1na2pqVmYmcfsql81J5N/AugGpvdqnw48vosaHi2/XRQR04GrgNvKbY8XGVOSpN1RtcnkM7MLWAic2mvRqZSuxh2sFwA99yx/UYExJUkakqFOpDAO+BvgLUADMLbn8swcs4shvgjcFhEPAPcB7wXqgRvK499aHueC8udLgUeBjvL6JwF/DVzfY8zrgHsj4qPAD4EzgVcDJwxl2yRJGoqhTuX3f4Bzgc8AXwL+FzATeDPwt7taOTNvL89mdAVQBywGzsjMleUuve8HHUPpnOdM4Gngd8BHKQduecz7I+LNlO4R/WS5z7mZ+ashbpskSYM21AB9E/DezPy3iPg8cGdm/i4i2ikdNv36rgbIzOt57h5kz2Wv6vX5WuDaQYz5fXxSjCSpioZ6DnQ6sKT8/o/AgeX3/wacVqmiJEka6YYaoKsonbMEWMafpu87DthWqaIkSRrphhqg/wycUn5/HaV5aR8FbmbgSRQkSRpVhnQONDM/1uP998szBB0P/Fdm/qTSxUmSNFIVeqD2Tpn5S+CXFapFkqS9xpAnUoiIoyLi1oh4sPy6LSKO2hPFSZI0Ug0pQCPiPODXlO7h/NfyazrwQET8ZeXLkyRpZBrqIdxPA3+bmVf3bIyIj1GayOBblSpMkqSRbKiHcGuB7/bR/j1KjzOTJGmfMNQA/Rnwqj7aX8VzH3ItSdKoNpgHap/V4+N84DMRcQx/uvr2FcBZlB4xJknSPmEw50D7mmP2ovKrp6/Qzxy3kiSNNoN5oHbVnhkqSdLewnCUJKmAIhMp/HlE3BsRT0TEuoi4JyLO2BPFSZI0Ug11IoV3UZpQ/nfARyg93PpR4J8j4h2VL0+SpJFpqBMpfAS4PDO/2qPtGxGxkFKY/kPFKpMkaQQb6iHcBkoPz+5tPnDY7pcjSdLeocgDtU/to/00YOXulyNJ0t5hqIdwPw98pfz0lfvLba8EzgcurWRhkiSNZEN9oPbXI+L3wF9Rmn0IoB14U2beWeniJEkaqQYdoBGxH6VDtfdm5j/vuZIkSRr5Bn0ONDOfBu4AJu25ciRJ2jsM9SKiNmD2nihEkqS9yVAD9CrgCxHxxog4NCJqer72QH2SJI1IQ70K91/KP+8Askd7lD+PqURRkiSNdEMN0FfvkSokSdrLDCpAI2Ii8DngjcBY4G7gssx8Yg/WJknSiDXYc6CfAN5G6RDuP1Kajejv9lBNkiSNeIM9hHsW8M7M/CeAiPg2cF9EjMnM7j1WnSRJI9Rg90APBf5z54fMfAB4GqjfE0VJkjTSDTZAxwBdvdqeZugXIUmSNCoMNgAD+FZEbO/Rtj9wU0Rs3dmQma+vZHGSJI1Ugw3QW/po+1YlC5EkaW8yqADNzLfv6UIkSdqbDHUqP0mShAEqSVIhBqgkSQUYoJIkFWCASpJUgAEqSVIBBqgkSQUYoJIkFWCASpJUgAEqSVIBBqgkSQUYoJIkFWCASpJUgAEqSVIBBqgkSQUYoJIkFWCASpJUgAEqSVIBBqgkSQUYoJIkFVD1AI2IiyPi0Yh4KiIWRsSJA/Sti4jvRMRvI6I7Im7uo8/bIiL7eO2/RzdEkrRPq2qARsS5wHXA1UALcD8wPyIa+lllPPAE8H+BXw0w9FagrucrM5+qVN2SJPVW7T3Qy4GbM/OmzGzPzEuBTuB9fXXOzBWZeVlm3gw8OcC4mZmP93xVvnRJkv6kagEaEeOAo4G7ei26Czh+N4efEBErI2J1RPwkIlp2czxJkga0XxV/10HAGGBtr/a1wGt2Y9wO4B1AGzAJ+ABwX0Q0Z+bS3p0j4iLgIoC6ujoeeughAOrr65k4cSLLli0DYMqUKcyaNYvW1lYAxowZQ3NzMx0dHWzZsgWApqYmnnzySWDqbpSvkaq9vZ1t27YBcMQRR7Bu3TrWrVsHwGGHHUZEsGLFCgCmTZtGXV0dixcvBmD8+PHMnTuXRx55hO3btwNw5JFH0tnZyfr16wGYOXMmmcnKlSsBqK2tpba2liVLlgAwYcIEmpqaWLRoETt27ACgubmZVatWsWHDBgBmzZpFV1cXq1evBmD69OnU1NTQ3t4OwAEHHEBjYyNtbW10d3cD0NLSwvLly9m4cSMAs2fPZuvWraxZswYofS8mT55MR0cHAJMmTWLOnDm0traSmUQELS0tLF26lM2bNwPQ2NjIpk2b6OzsBHbv+7R2bemfiBkzZjBu3DiWL18OwNSpU2loaKCtrQ2AsWPHMm/evEJ/J41O69evr8j3abAiMyu8Cf38ooh64DHg5My8t0f7x4HzMrNxF+v/BHgiM9+2i35jgIeBn2XmZQP1bWlpyQULFgxyC/r34VsM0NHomgs3DHcJ2kP8zo5OlfrO1tTULMzMY3bVr5rnQJ8AuoHpvdqnAxU7Z5mZ3cCDwJxKjSlJUm9VC9DM7AIWAqf2WnQqpatxKyIiAngppYuTJEnaI6p5DhTgi8BtEfEAcB/wXqAeuAEgIm4FyMwLdq4QES8rv50MPFP+3JWZS8rLrwR+CSwt97mMUoD2eWWvJEmVUNUAzczbI2IacAWl+zUXA2dk5spyl77uB23t9fl1wEpgZvnzgcCNwMHAxnL/kzLzgcpWL0nSn1R7D5TMvB64vp9lr+qjLXYx3oeAD1WkOEmSBsm5cCVJKsAAlSSpAANUkqQCDFBJkgowQCVJKsAAlSSpAANUkqQCDFBJkgowQCVJKsAAlSSpAANUkqQCDFBJkgowQCVJKsAAlSSpAANUkqQCDFBJkgowQCVJKsAAlSSpAANUkqQCDFBJkgowQCVJKsAAlSSpAANUkqQCDFBJkgowQCVJKsAAlSSpAANUkqQCDFBJkgowQCVJKsAAlSSpAANUkqQCDFBJkgowQCVJKsAAlSSpAANUkqQCDFBJkgowQCVJKsAAlSSpAANUkqQCDFBJkgowQCVJKsAAlSSpAANUkqQCDFBJkgowQCVJKsAAlSSpAANUkqQCDFBJkgowQCVJKsAAlSSpAANUkqQCDFBJkgowQCVJKsAAlSSpAANUkqQCqh6gEXFxRDwaEU9FxMKIOHEX/U8u93sqIpZHxHt3d0xJknZXVQM0Is4FrgOuBlqA+4H5EdHQT/8XAf9a7tcCfAb4SkScXXRMSZIqodp7oJcDN2fmTZnZnpmXAp3A+/rp/15gTWZeWu5/E3AL8Ne7MaYkSbutagEaEeOAo4G7ei26Czi+n9WO66P/T4FjImJswTElSdpt+1Xxdx0EjAHW9mpfC7ymn3UOBu7uo/9+5fFiqGNGxEXAReWPf6ypqekYTPF61kHAE8NdRDX8/YeGuwKpIvzODt1hg+lUzQAdETLzRuDG4a5jbxURD2bmMcNdh6TB8Tu751QzQJ8AuoHpvdqnA4/3s87j/fR/ujxeFBhTkqTdVrVzoJnZBSwETu216FRKV8725Rf99H8wM3cUHFOSpN1W7UO4XwRui4gHgPsoXWVbD9wAEBG3AmTmBeX+NwCXRMS1wNeBVwJvA94y2DFVcR7+lvYufmf3kMjM6v7CiIuBDwN1wGLgQ5l5b3nZfwBk5qt69D8Z+BIwF1gDfDYzbxjsmJIk7QlVD1BJkkYD58KVJKkAA1SSpAIMUEmSCjBAJUkqYJ+biUhDFxEzgNmUJq54BujITCeqkLRP8ypcDSgi3ge8A2gGtgDLgNXAL4EfZmZHRLwgM58ZxjIlqeo8hKt+RcQ0Ss9ZvZPSPbbHUXqcXDdwAfDliDgiM5+JiBi+SiUBlJ9SdXhEjB/uWvYF7oGqXxFxKfCXmXlsH8tOoPSA80OAl2fmPvG0B2kki4gPAp8GvgvcAfwaWJeZ3T36TKY0q9vdmbljWAodJdwD1UC6gEkRcSRARIwvP4OVzPw5cB7wFHDa8JUoqYdzgQcoXbPwQ0rziX8uIk6IiCnlPm8FrjQ8d58BqoF8n9JFQx+MiEmZuT0zuyLiBQCZuQr4AzBjOIuUBBFRC+wAbsrMEyk90/IbwP8E7gUWRMRHgA8Cvxq2QkcRD+GqTz3Oab4BuA6ooXRY6HqglVJongT8HTAvM1cMQ5mSyiKiDngzsCQzf9prWQvwrvLyqcChmflY9ascXQxQDSgiDgQagOOBMymdO4HS81YDuC0zrxqe6iT1FBETgMzMp3pe2Jflf+gj4tPAGZnZMlw1jibeB6rniYg/A84H/orSg8u3UTpU+3Pg88BYSudY/i0z/2u46pT0XJm5bWdwZq+9o4iYCJwNfHM4ahuN3APV80TEzZQeH/dj4ElKh2/nAYcDvweuyEzPoUgjRPnK2s29Q7NXn/0pXWT0j5nZVbXiRjEDVM9R/r/XzZQO89zbo63mMknIAAABmklEQVQBOJbSeZRZwJsy86FhK1TSsyLi65Suvn0AWJmZm/roc2Bm/qHqxY1iXoWr3o4AHqV0CwtQOhSUmSsz87vA6ygdzv2LYapPUg8R8Rbg3cAXKE168rmIODMiXlw+J7rz3OgtO29JU2W4B6rnKH/RfgJMpDTb0O96T9NXnmDhnZn5smEoUVIPEXETpdnBrgHOAi4EXgx0AP8K/DvQCFyXmeOGq87RyD1QPUdmbgP+BpgA3ApcEBGHRsQL4dkLEU4GFg9flZIAImI/SkeM/pCZyzPz85k5D/hvwD2UwvS7wFeA24av0tHJPVD1qXyo52+B11OaRP4XwDrgNUAn8K7MXDR8FUoCiIipwPTM/G15prAdPS8miohzgX8EjsrMh4erztHIANWAyre0/DnwRkrT9i0GvpeZvx3WwiT1qzxbWGRmd0S8m9Lh24nDXddoY4Bq0HxsmbT3iYjLgTGZ+bnhrmW0MUAlaRSLiLFAt//zW3kGqCRJBXgVriRJBRigkiQVYIBKklSAASpJUgEGqCRJBRigkiQV8P8ByQHSCrOIdT0AAAAASUVORK5CYII=\n",
      "text/plain": [
       "<Figure size 504x360 with 1 Axes>"
      ]
     },
     "execution_count": 19,
     "metadata": {},
     "output_type": "execute_result"
    }
   ],
   "source": [
    "from qiskit.tools.visualization import plot_histogram\n",
    "\n",
    "plot_histogram( hist )"
   ]
  },
  {
   "cell_type": "markdown",
   "metadata": {},
   "source": [
    "For compatible backends we can also ask for and get the ordered list of results."
   ]
  },
  {
   "cell_type": "code",
   "execution_count": 20,
   "metadata": {},
   "outputs": [
    {
     "name": "stdout",
     "output_type": "stream",
     "text": [
      "['11', '11', '00', '00', '00', '11', '11', '11', '11', '11']\n"
     ]
    }
   ],
   "source": [
    "job = execute( qc, emulator, shots=10, memory=True )\n",
    "samples = job.result().get_memory()\n",
    "print(samples)"
   ]
  },
  {
   "cell_type": "markdown",
   "metadata": {},
   "source": [
    "Note that the bits are labelled from right to left. So `cr[0]` is the one to the furthest right, and so on. As an example of this, here's an 8 qubit circuit with a Pauli $X$ on only the qubit numbered `7`, which has its output stored to the bit numbered `7`."
   ]
  },
  {
   "cell_type": "code",
   "execution_count": 21,
   "metadata": {},
   "outputs": [
    {
     "data": {
      "text/plain": [
       "{'10000000': 8192}"
      ]
     },
     "execution_count": 21,
     "metadata": {},
     "output_type": "execute_result"
    }
   ],
   "source": [
    "qubit = QuantumRegister(8)\n",
    "bit = ClassicalRegister(8)\n",
    "circuit = QuantumCircuit(qubit,bit)\n",
    "\n",
    "circuit.x(qubit[7])\n",
    "circuit.measure(qubit,bit) # this is a way to do all the qc.measure(qr8[j],cr8[j]) at once\n",
    "\n",
    "execute( circuit, emulator, shots=8192 ).result().get_counts()"
   ]
  },
  {
   "cell_type": "markdown",
   "metadata": {},
   "source": [
    "The `1` appears at the left.\n",
    "\n",
    "This numbering reflects the role of the bits when they represent an integer.\n",
    "\n",
    "$$ b_{n-1} ~ b_{n-2} ~ \\ldots ~ b_1 ~ b_0 = \\sum_j ~ b_j ~ 2^j $$\n",
    "\n",
    "So the string we get in our result is the binary for $2^7$ because it has a `1` for the bit numbered `7`."
   ]
  },
  {
   "cell_type": "markdown",
   "metadata": {},
   "source": [
    "### Simplified notation"
   ]
  },
  {
   "cell_type": "markdown",
   "metadata": {},
   "source": [
    "Multiple quantum and classical registers can be added to a circuit. However, if we need no more than one of each, we can use a simplified notation.\n",
    "\n",
    "For example, consider the following."
   ]
  },
  {
   "cell_type": "code",
   "execution_count": 22,
   "metadata": {},
   "outputs": [],
   "source": [
    "qc = QuantumCircuit(3)"
   ]
  },
  {
   "cell_type": "markdown",
   "metadata": {},
   "source": [
    "The single argument to `QuantumCircuit` is interpreted as the number of qubits we want. So this circuit is one that has a single quantum register consisting of three qubits, and no classical register.\n",
    "\n",
    "When adding gates, we can then refer to the three qubits simply by their index: 0, 1 or 2. For example, here's a Hadamard on qubit 1."
   ]
  },
  {
   "cell_type": "code",
   "execution_count": 23,
   "metadata": {},
   "outputs": [
    {
     "data": {
      "image/png": "iVBORw0KGgoAAAANSUhEUgAAALkAAACvCAYAAAChIn/aAAAABHNCSVQICAgIfAhkiAAAAAlwSFlzAAALEgAACxIB0t1+/AAAADl0RVh0U29mdHdhcmUAbWF0cGxvdGxpYiB2ZXJzaW9uIDIuMi4zLCBodHRwOi8vbWF0cGxvdGxpYi5vcmcvIxREBQAACLFJREFUeJzt3X9I2/kdx/FXYv1VdDrNnaJexaiRNm1SmjsmMhY6ikvBgUgLlZ1X0wydurLW/66QMmnJHyLDf8p1cKX9Y6d/GDL6T6AUqqFtCiqlEfvPd6naNCNztmtHc/Oyo373x+4COT3uqjFf+v6+HvD9o++k+P7j2U+/0dKvQVVVFUSCGbVegGi3MXISj5GTeIycxGPkJB4jJ/EYOYnHyEk8Rk7iMXISj5GTeIycxGPkJB4jJ/EYOYnHyEk8Rk7iMXISj5GTeIycxGPkJB4jJ/EYOYnHyEk8Rk7iMXISj5GTeIycxGPkJB4jJ/EYOYnHyEk8Rk7iMXISj5GTeIycxGPkJB4jJ/EYOYnHyEk8XUe+sbGBsbExNDc3o6ioCHa7HaFQCC0tLejr69N6PcqSPVovoCWPx4NAIACv1wuHw4FwOIzu7m6sra1heHhY6/UoW1SdmpiYUAGoMzMzGfOuri4VgDo7O6vRZpRtur1d8fl8cLlccDqdGfOmpibk5+fDZrMBAFZWVuB0OmGxWHDo0CHcvXtXi3VpJ7T+U6aFZ8+eqQDUa9eubXrt1KlT6uHDh9O/bm9vV69cuaKqqqrev39frampUVOp1K7uB4DXFtd26fIkj8fjAIDq6uqM+fr6OkKhEI4cOQIAeP78Oe7duwePxwMAaGtrQ01NDaanp3O7MO2ILiM3mUwAAEVRMuajo6NIJBJwOBwAgFgshqqqKhQWFqbf09DQgKdPn+7qfqqq8tri2i5dfnfFbDbDZrPB5/OhoqICtbW18Pv9CAaDAJCOnGTQ5UluNBoxNTUFq9WKgYEBuN1umEwmDA0NIS8vL/2hc9++fVhdXUUqlUr/3uXlZdTX12u1Om2DQd3J3wPC9PT0IBKJYGFhIT1rb29HZ2cnBgcHEQ6HceLECaysrKCgoEDDTelt6PJ25fvMz8+jtbU1Y3b16lX09vZifHwcBQUFmJycZODvGJ7k30gmkygrK8P4+DjOnj2r9TqURYycxNPlB0/SF0ZO4jFyEo+Rk3iMnMRj5CQeIyfxGDmJx8hJPEZO4jFyEo+Rk3iMnMRj5CQeIyfxGDmJx8hJPEZO4jFyEo+Rk3iMnMRj5CQeIyfx+D9ovaPOfZH7rzn+m9x/zWzgSU7iMXISj5GTeIycxGPkJB4jJ/EYOYnHyEk8Rk7i6TryjY0NjI2Nobm5GUVFRbDb7QiFQmhpaUFfX5/W62XV57+vweL05xkzVVXx2W9/gujcXzXaKjd0/WN9j8eDQCAAr9cLh8OBcDiM7u5urK2tYXh4WOv1sib5r7/jy1cJvFd/OGP+738u4b9fvUaV+UONNssN3UY+OTmJGzduYGZmBk6nEwBw9OhRPHz4EIFAIP3ocQlWl+ZgMOahsu5gxvx5LIK9ZVUorfxAo81yQ7e3Kz6fDy6XKx34t5qampCfn59+YO3FixdhsVhgNBrh9/u1WHXHVpfm8NNqC/YUFGXM12IRvN8g+xQHdHqSx+NxLC4u4vz585tei8VisFqtKCwsBAC4XC709vbizJkzOdvPYDD84Hv+8Jcf/9C+1aU5vFqN4s+/M2XMv04l8eGvP83qXrtpuw8q1G3kAFBdXZ0xX19fRygUwvHjx9Oztra2nO62G1aX5/Gzrj9i/88/yZh/8ekhVOngJNfl7YrJ9P8TTVGUjPno6CgSiQQcDocWa6WpqvqD14/16h9RpL58iXrbr1BaWZe+3nz9FVL/eYUq80dZ3Ws3r+3S5UluNpths9ng8/lQUVGB2tpa+P1+BINBANA88mxaXZrDnsK9eG+fPWOe+FsYJZUfYG/Z+xptlju6PMmNRiOmpqZgtVoxMDAAt9sNk8mEoaEh5OXlpT90SrC6NIeqho9gzMs8zxLRB7q4VQF0epIDgMViwfT0dMasp6cHBw4cQHFxsUZbZd8vPv7TlvNfuj/L8Sba0eVJ/n3m5+c33ap4vV7U1dXhwYMH6O/vR11dHZ48eaLRhrQdjPwbyWQSiqJs+iHQpUuXEI/HkUql8OLFC8TjcTQ2Nmq0JW2Hbm9XvqukpARv3rzReg3aBTzJSTxGTuIxchKPkZN4jJzEY+QknkHdyb98IXoH8CQn8Rg5icfISTxGTuIxchKPkZN4jJzEY+QkHiMn8Rg5icfISTxGTuIxchKPkZN4jJzEY+QkHiMn8Rg5icfISTxGTuIxchKPkZN4jJzEY+QkHiMn8XQf+cbGBsbGxtDc3IyioiLY7XaEQiG0tLSgr69P6/UoC3T/pAmPx4NAIACv1wuHw4FwOIzu7m6sra1heHhY6/UoG1Qdm5iYUAGoMzMzGfOuri4VgDo7O6vRZpRNur5d8fl8cLlccDqdGfOmpibk5+fDZrPh5cuX6OjogMVigd1uR3t7O6LRqEYb03boNvJ4PI7FxUWcPHly02uxWAxWqxWFhYUwGAw4d+4cFEVBJBJBR0cH3G73ru5mMBh4bXFtl64jB4Dq6uqM+fr6OkKhUPpRh+Xl5Th27Fj69ba2NiwvL+duUdox3UZuMpkAAIqiZMxHR0eRSCQ2PbT2W+Pj4+js7NzV3VRV5bXFtV26/e6K2WyGzWaDz+dDRUUFamtr4ff7EQwGAWDLyEdGRhCNRnHnzp1cr0s7oOsnTSiKgv7+fszOzqKyshKnT59GaWkpLly4gNevX6O4uDj93suXL+PmzZu4ffs2ysvLNdya3pauI99KT08PIpEIFhYW0rORkREEg0HcunWLgb+DGPl37N+/H62trbh+/ToA4PHjxzh48CAaGxtRUlKSft+jR4+0WpHekm7vybeSTCahKAoGBwfTM6vVuqMPPaQ9nuQknm6/hUj6wchJPEZO4jFyEo+Rk3iMnMRj5CQeIyfxGDmJx8hJPEZO4jFyEo+Rk3iMnMRj5CQeIyfxGDmJx8hJPEZO4jFyEo+Rk3iMnMRj5CQeIyfxGDmJx8hJPEZO4jFyEo+Rk3iMnMT7H0khxdQZ5r8MAAAAAElFTkSuQmCC\n",
      "text/plain": [
       "<Figure size 216.72x204.68 with 1 Axes>"
      ]
     },
     "execution_count": 23,
     "metadata": {},
     "output_type": "execute_result"
    }
   ],
   "source": [
    "qc.h(1)\n",
    "\n",
    "qc.draw(output='mpl')"
   ]
  },
  {
   "cell_type": "markdown",
   "metadata": {},
   "source": [
    "To define a circuit with both quantum and classical registers, we can supply two arguments to `QuantumCircuit`. The first will be interpreted as the number of qubits, and the second will be the number of bits. For example, here's a two qubit circuit for which we'll take a single bit of output."
   ]
  },
  {
   "cell_type": "code",
   "execution_count": 24,
   "metadata": {},
   "outputs": [],
   "source": [
    "qc = QuantumCircuit(2,1)"
   ]
  },
  {
   "cell_type": "markdown",
   "metadata": {},
   "source": [
    "To see this in action, here is a simple circuit. Note that, when making a measurement, we also refer to the bits in the classical index by register."
   ]
  },
  {
   "cell_type": "code",
   "execution_count": 25,
   "metadata": {},
   "outputs": [
    {
     "data": {
      "image/png": "iVBORw0KGgoAAAANSUhEUgAAARMAAACvCAYAAADe1joCAAAABHNCSVQICAgIfAhkiAAAAAlwSFlzAAALEgAACxIB0t1+/AAAADl0RVh0U29mdHdhcmUAbWF0cGxvdGxpYiB2ZXJzaW9uIDIuMi4zLCBodHRwOi8vbWF0cGxvdGxpYi5vcmcvIxREBQAAD11JREFUeJzt3X9Q1fWex/Hn4QD+CPGKJIj8SEBUUDB/pl4l1jbQS7/YEq28k6Mjq2Y1s7W7dxrrzjjLtOqduDs1t1oxZ65ihT+mdkY2/7hIlnbDvONqdWUVCHERtUKDVBC++8e5kMivg3zO+QLn9Zg5E37Ply/vCXjy/X7OgeOwLMtCRKSP/OweQEQGB8VERIxQTETECMVERIxQTETECMVERIxQTETECMVERIxQTETECMVERIxQTETECMVERIxQTETECMVERIxQTETECMVERIxQTETECMVERIxQTETECMVERIxQTETECMVERIxQTETECMVERIxQTETECMVERIxQTETECMVERIxQTETECMVERIzwt3sAuTMv7PL+x8x7yvsfUwYOnZmIiBGKiYgYoZiIiBGKiYgYoZiIiBGKiYgYoZiIiBGKiYgYoZhIv2ZZ0HgTmlvsnkR64tMxaWlpYevWrUyYMIGhQ4eSkpJCSUkJEydOZM2aNXaP59OuNcLBU/Db/fDP78M/7Ya3/gR/rbF7MumKT8dk1apVbNq0iZycHIqKili6dCnLly+nvLycGTNm2D2eUduejeBU8bZ22yzL4g+rgzlTut+mqTrXcAN+fxAOnIAr137efvqCKyh/+tq+2aRrPvu7Obt372bHjh0cOnSI1NRUANLS0jh+/Dj79u1j+vTpNk9oTv3352moq+HumGnttl+5WE7j9R8Ji51p02Sd++DPUHul43bLcv33o7/A+LtdN+k/fPbMJDc3l4yMjLaQtIqPjycgIIDk5GQAKisrSU1NJSEhgalTp3L48GE7xu2T2vJSHH5ORkdOabf9ctUJho8MY8ToKJsm6+iHBvifc2B1s48DOHzaWxOJu3wyJtXV1Zw6dYonnniiw31VVVUkJSUxZMgQAHJycsjOzqasrIy3336bZcuW0djY6NH5HA5Hj7feqC0vZVR4Av6BQ9ttv1R1gjHj3T8rcWeuvt7mZfy625CAKzRHvvreK/P46u1O+ORlTnV1NQDh4eHttl+7do2SkhIWL14MwOXLl/n000/56KOPAJg3bx4REREUFxeTnp7u3aH7oLa8lLraM7z9j6HttjfdqGfmQ7+xaarO+fm59yXp5/TJL91+zSc/I6Ghrm+qsrIylixZ0rZ98+bN1NTUtC2+VlVVERYW1naWAjB+/Hi+/fZbj85nWT39bO7d3zOprTjGnKzfMvmXv263fddvphLWizMTd+bqq3Pfwe/+u/t9HMCk6GCvzCPu88mYxMbGkpycTG5uLiEhIYwbN449e/Zw4MABgEH1SE7dhTPcaPiBmOR0RoyObL/9pzrCYmfZOF1HUaMhKgSqv+963cQCfpngzanEHT65ZuLn50dhYSFJSUmsXbuWlStXEhoayvr163E6nW2Lr9HR0dTW1nLjxo22962oqCAmJsau0XuttrwU/yHDuTs6pd32mv89QtDoKIaPHGPTZF3LngMB/q4zkM5MiYRp0V4dSdzgkzEBSEhIoLi4mIaGBqqqqti0aRMnT54kMTGRYcOGAa7Lofnz55Ofnw/AkSNHOH/+PGlpaXaO3iu15aWEjZ/VYY2h5szRXl3ieFNkCDz/IMSHtd8+NAD+PglWLgA/n/3K7b8cli4820yePJn77ruPd999t21beXk5zzzzDBcuXCAwMJA333yzw8PJdvCVvwF76Uf4N9f6N5uzIdAnL8wHBn1q/qa+vp6ysjLWrVvXbntsbCyffPKJTVPJ3SN+flsh6d/06fmboKAgmpub7R5DZMDSlaeIGKGYiIgRiomIGKGYiIgRiomIGKGYiIgRiomIGKHnmQxQdjwbVaQ7OjMRESMUExExQjERESMUExExQjERESMUExExQjERESMUExExQjERESMUExExQjERESMUExExQjERESMUExExQjERESP090xEuuFwdPWKx541EF9oU2cmImKEYiIiRugyR/qdlhY4fQEqL8P5H37e/t7nEBkCkyNgdJB980nnHNZAvDiTQam5BUr+CodPww8/db2fA1dQ0qdCTKhnZ9KaifsUE+kXaupg55H2ZyI9cQB/lwhLUsDpoQt2xcR9ionYruISvF0M15vu7P2TxsHKBeDvNDsXKCa9oQVYsdXlH/sWEoCvzsN7fzY3U184nU6mTp3Kww8/TFZWFmlpaYwaNarb/Tdu3EhQ0MBfBNICrNimxYLdn/ccktbXCHphV9f7HKuA5CjXzdscDgeLFi1i3bp1pKenM3z48A77nD59mvz8fLZv3853330HuEJSUFDA0qVLmTNnDpmZmd4e3Shd5ohtjlW41kl64k5MAEYOg1ceNbt+0tNlTlxcHNu3b2fhwoVt286ePcs333xDU1MTYWFhTJs2rS0wV69e5cUXX2T79u1tIbly5QoPPvggX3zxRdsxBuK3pU9f5rS0tLB161YmTJjA0KFDSUlJoaSkhIkTJ7JmzRq7xxv0Pi0ze7wr1+BUtdljdiczM5MTJ06wcOFCamtrefnllxk7dizx8fE89NBDZGVlMX/+fIKDg1myZAkHDx4kODiYd955h8rKyi5DMlD5dExWrVrFpk2byMnJoaioiKVLl7J8+XLKy8uZMWOG3eMNapd/dD2PxLTSCvPH7ExGRgb79u3jrrvu4r333iMxMZHc3FwuXLjQYd/m5maKiopIT09n+fLlNDY2EhkZSVNTE4sXLx4UIQEfXjPZvXs3O3bs4NChQ6SmpgKQlpbG8ePH2bdvH9OnT7d5wsGt6jvPHPech457q/DwcHbt2kVAQABbt27lpZdecuv9nE4njz32GIGBgbS0tBAQEEBaWhpHjx718MTe4bNnJrm5uWRkZLSFpFV8fDwBAQEkJycD8Morr5CQkICfnx979uyxY9RB6cIVzxz3yjVouOGZY7d64403CAkJoaioqFchuXWN5LnnngPg1VdfZdKkSZ4c13ssH3Tu3DkLsPLz8zvct2zZMmvatGlt//7ss8+ss2fPWqmpqVZhYaFX5gMG/W3BU7+znt9ptbvdqduPExQS6bG5ExISLMuyrIaGBisy0r2P43Q6rffff9+yLMuqq6uzZs+ebQHWtm3bLMuyrLfeesv2z8fttzvhk2cm1dWuVbrw8PB2269du0ZJSUm7S5x58+YRGxvr1fl8QXOT504fmm967titC/MFBQVtX0fduf2M5NbF1i1btgDw9NNP63kmA1VoqOsXOsrKyliyZEnb9s2bN1NTU2P74qs1AB8W7K0vyqHgtqWCrh76dfehYYDhgdBQdxFTT1y9/aHhtLQ0AHbu3Nnj+3YXEnA996S0tJRZs2Yxa9YsiouL2+4biF8DPhmT2NhYkpOTyc3NJSQkhHHjxrFnzx4OHDgAYHtMfEFUiOeO66lnwAcGBjJlyhRaWlr48ssvu923p5C0ao3JjBkz2sVkIPLJyxw/Pz8KCwtJSkpi7dq1rFy5ktDQUNavX4/T6WxbfBXPCR8JYcHmjzstxvwxW40aNYrAwEAuXbpEfX19l/u5GxKA8vJyAMLCwjwyszf55JkJQEJCQoefBCtWrCAxMZFhw4bZNJXvcDhgfgLsO2bumEMDYPo95o53u9raWhwOB4GBgd3u53A48Pf3d+sJaXl5eeTl5dHc3Gx6XK/zyTOTrhw7dqzDJc7GjRuJjIzk6NGj5OTkEBkZydmzZ22acHCZG2/27ORXKTDECz8eGxsbu73/5s2bZGdnM3fu3B6fkNbc3DwoQgL63Zw29fX1jBw5kry8PDZs2GD3OD6j8jL8x0HXL/31xYQwWLsI/Ayvl+hPELhPMRHbHa90/cLfnQYlYhSsXwR3DTE6FqCY9IZiIv3C1+eh4HOov96795sSCU/OdT0k7AmKifsUE+k3Gm7Af/3F9acJbrZ0v2/oCFg81bXg6snvd8XEfYqJ9Dv11+HLyp//Ov1Pja61kNFBrueRTI6AiWPNr490RjFxn2Ii0g3FxH16aFhEjFBMRMQIn30GrIg77uRy41///R0AXvuXNe3eHux0ZiIiRigmImKEYiIiRigmImKEYiIiRigmImKEYiIiRigmImKEYiIiRigmImKEYiIiRigmImKEYiIiRigmImKEYiIiRigmImKEYiLSjxw6dIikpCTi4+NZvXr1gHq1P8VEpJ9oaWlh9erVFBYWcubMGa5evcrOnTvtHsttiolIP1FaWkpERASJiYkArFq1ir1799o8lfv0N2BF+uj/ai/zw5X6Dtu/Kqvs9O1JcdE4nR1/jldXVxMVFdX27+joaM6dO2d0Vk9STET6qOlmM3/cf7DD9lu3tb49JWE8SQn3dHqcgfhaObfSZY5IH8WMCyNlclyP+zmdfixOm9Pl/VFRUe3ORKqqqoiMjDQyozcoJiIGLL5/DgH+zm73WTArmdG/CO7y/pkzZ1JdXc3XX38NQH5+PllZWUbn9CTFRMSAXwQHsXB2Spf3B901jPvvm9btMZxOJ9u2bePxxx8nLi6OoKAgVqxYYXpUj9FrDYsY0tjYxNb//ICr9Q0d7vuHjIXMSplkw1TeozOTbnz44YdkZmYyZswYhgwZQkxMDE8++SQnT560ezTphwIDA1h8/+wO28eOGc2MqQk2TORdikknbt68yVNPPcWjjz7KyZMnycrK4vnnn+fee+9l7969nD9/3u4RpZ9KSYwnauzd7bZlLpqLn9/g/1bTQ8Od2LBhAwUFBTz77LO8/vrr+Pv//L+purqakSNH2jid9Gd+DgeZi+bxh50fApCUcA9x0RE2T+UdWjO5zeHDh1m4cCEZGRkcOHAAh8Ph9RlaX+xaxC538kLrg//cq5fy8vIAeO2112wJichApTOT24wYMYLQ0FAqKirsHkUGOMuyfOoHktZMblFXV0d9fT0zZ860dQ5d5ojddJnTR60naRcvXrR5EpGBR5c5t4mLi6OiooKDBw/ywAMPtLvv9OnTTJw40abJRPo3xeQ2H3zwAdnZ2fj7+/PII48QFxfHxYsXOXLkCImJiezfv9/uEUX6JcWkEx9//DFbtmyhtLSU69evM2bMGGbPns0LL7zAggUL7B5PpF9STETECC3AiogRiomIGKGYiIgRiomIGKGYiIgRiomIGKGYiIgRiomIGKGYiIgRiomIGKGYiIgRiomIGKGYiIgRiomIGKGYiIgRiomIGKGYiIgRiomIGKGYiIgRiomIGKGYiIgRiomIGKGYiIgRiomIGKGYiIgRiomIGKGYiIgRiomIGKGYiIgRiomIGKGYiIgR/w9i1ffT1aU00gAAAABJRU5ErkJggg==\n",
      "text/plain": [
       "<Figure size 337.12x204.68 with 1 Axes>"
      ]
     },
     "execution_count": 25,
     "metadata": {},
     "output_type": "execute_result"
    }
   ],
   "source": [
    "qc.h(0)\n",
    "qc.cx(0,1)\n",
    "qc.measure(1,0)\n",
    "\n",
    "qc.draw(output='mpl')"
   ]
  },
  {
   "cell_type": "markdown",
   "metadata": {},
   "source": [
    "### Creating custom gates"
   ]
  },
  {
   "cell_type": "markdown",
   "metadata": {},
   "source": [
    "As we've seen, it is possible to combine different circuits to make bigger ones. We can also use a more sophisticated version of this to make custom gates. For example, here is a circuit that implements a `cx` between qubits 0 and 1, using qubit 1 to mediate the process."
   ]
  },
  {
   "cell_type": "code",
   "execution_count": 26,
   "metadata": {},
   "outputs": [
    {
     "data": {
      "image/png": "iVBORw0KGgoAAAANSUhEUgAAAUEAAACvCAYAAABjN2x3AAAABHNCSVQICAgIfAhkiAAAAAlwSFlzAAALEgAACxIB0t1+/AAAADl0RVh0U29mdHdhcmUAbWF0cGxvdGxpYiB2ZXJzaW9uIDIuMi4zLCBodHRwOi8vbWF0cGxvdGxpYi5vcmcvIxREBQAAEvtJREFUeJzt3X9wVeWdx/H3vTe/wIgxBIGEnzEJmGhCySIQsAGXskhdy64/EC0tEUs2sDsrs53tzmx1ZdLNzrK2w1LZqW5bmaktdYhxurVBS0sSomARqWAEDRAgRIKGiEAgBJJ7948jCYEk3FzOvSec5/OauSM5594nXx65n/uc5znnXE8gEAggImIor9MFiIg4SSEoIkZTCIqI0RSCImI0haCIGE0hKCJGUwiKiNEUgiJiNIWgiBhNISgiRlMIiojRFIIiYjSFoIgYTSEoIkZTCIqI0RSCImI0haCIGE0hKCJGUwiKiNEUgiJiNIWgiBhNISgiRlMIiojRFIIiYjSFoIgYTSEoIkZTCIqI0RSCImI0haCIGE0hKCJGUwiKiNEUgiJiNIWgiBhNISgiRlMIiojRFIIiYjSFoIgYTSEoIkZTCIqI0RSCBvH74UI7BAJOV+J+HerrG0aU0wU4ye/386Mf/YgXXniBo0ePMmHCBNauXcuyZcvIz8/nxRdfdLpEWxw+ARX74IOj4A/ATbEwPQ3yJ8LNcU5X5y4fN0LlR7DvmPXzLYNgRjrcMwEGxThbm/TMEwiY+1lVUFBAWVkZTz/9NLm5uWzbto1169bR1NTE888/T2FhodMlXrd36+BX2wHP1aOShMHwD1+DofGOlOY6FfvgN7vAA1z5pho+xOrreH3oDDjGhuCGDRt47LHHqKysJD8/v3P7gw8+SFlZGTt27GDKlCkOVnj9ms7Af/zWGv31xAOMGQor50W0LFc61AT//fve93uAO0fD0q9GrCQJkrFzgiUlJcybN69bAAKkpaURHR1NdnY2AIcPHyY/P5+MjAzuuusuqqurnSg3JNv29x6AYI1WjjRDfXPESnKtt2qtoOtNAKg5CifPRqoiCZaRIdjQ0EBNTQ0PP/zwVfvq6+vJysoiNjYWgMLCQhYuXEhtbS0vvPACjz76KBcuXAhrfR6Px5bHxt9/ENTve7DgX2z7naY+3qppvuoQ+EoBYMZ933a8Vrc+QmVsCAKMGDGi2/bW1laqqqqYPHkyACdOnOCtt95i6dKlAOTl5ZGcnExFRUVkCw6R1xdt6/Okd15vcGuM6uuBx8gQTEpKAqC2trbb9tWrV9PY2Ehubi5gjQqHDx/eOSoEGD9+PEeOHAlrfYFAwJbHnOkT+zxEu+RnPy627Xea+sgcdwvBDEbKS3/qeK1ufYTKyFNkUlNTyc7OpqSkhMTERFJSUigtLaW8vBygMwRvdDMyYFcfee0BhgyCzOSIleRaMzPg4Ge97/cAKbdaC1EysBg5EvR6vWzcuJGsrCyKioooKCggKSmJFStW4PP5OhdFxowZw6effkpbW1vnaw8dOsTYsWOdKr1fUodBXnrP+zyAxwOPTQevkf8K7JUzGu4a3fM+DxDlg4VTI1qSBMnYU2R6snjxYnbv3s2ePXs6t82dO5cFCxawfPlytm3bxkMPPcThw4eJibkxznz1B6ByH2zZCy1dWc7YofDAV+D24c7V5jYdfnhjj7VS3Hqxa3v6cPjGZBiV6Fxt0juF4GXuuOMOpk2bxksvvdS5ra6ujiVLlnD8+HFiYmJYt27dVafV3Ag6/PBPG6w/f+/rMDLB2Xrc7EI7/PMr1p//9QEYdrOz9UjfjJwT7ElLSwu1tbUsX7682/bU1FS2bt3qUFX28V12yKsADK+Yy95VCsCBTyH4pfj4eDo6OpwuQ0QiTFPiImI0haCIGE0hKCJGUwiKiNEUgiJiNIWgiBhNISgiRlMIiojRFIIiYjSFoIgYTSEoIkZTCIqI0RSCImI0haCIGE0hKCJGUwiKiNEUgiJiNIWgiBhNISgiRlMIiojRFIIiYjSFoIgYTSEoIkZTCIqI0RSCImI0haCIGC3K6QIkvE6dg73H4OjnXdv+txKSE2DMULgjGaJ8jpXnKs0tsO8YNFzW1z+tgpRbYVwSZIwAn4YdA44nEAgEnC5C7Hf8FLyxB/YcBX8f/4fj4yAvDf4yC2L1kRiS+marr/cdg77eTAmD4asTrIc+eAYOhaDL+ANQsRc27YF2f/CvS4qHx/Ng/LDw1eY2HX4o3w1b9vYdfldKvhW+Od36rzhPIegi/gC88if408HQXu/zQsE9cOcoe+tyo/YOeKkaPvwktNfHRkHhbEi9zd66pP80Q+Eiv3s/9AAEa2TzUjUcOWFfTW71yo7QAxCgrR1erISm07aVJCFSCLrEoSbrsKwvax63Hn3p8MOvtsPFDvtqc5s9R+Hdur6fE0xfn78IG97pe85Wwk9T4S4QCMCr7/ZvXqovn56G6o/h3kybGgzRuTZ49xB8dtpaSMhKgfTh4PE4V1OHH8p22tdeXRPsOgx/Md6+NkNxutUK9uazEBcF2WNg7FBn+zpSjB4J+v1+nnvuOdLT04mLiyMnJ4eqqiomTJjAsmXLnC4vaIdPQMNJe9t8ez/4+7GwYretH8MzZfDae7DtAGz9CP7nj7C63DoVxSk1DfDFOXvbrK61t73+CASsRbRnX4Pfvg/bD8CWfbDmTVi7Gc6cd662SDE6BJcuXUpxcTGFhYVs2rSJRx55hEWLFlFXV0dubq7T5QXtvUP2t9ncYoWrE945aI22Lq1uBwJdo9zjX8CPN8PZNmdqe++w/W0eOQFNZ+xvNxibP4Q3P+g6JL98mfRwk/XB4/apEWMPhzds2MD69euprKwkPz8fgNmzZ7Nr1y7KysqYPHmywxUG70hzeNqtb4786mWH31rg6U0AayS2/QDMyYpYWZ3CtWh0tBmG3RyetnvTegE21/S+PwA0fgF/PgJ3p0asrIgzdiRYUlLCvHnzOgPwkrS0NKKjo8nOzgbgmWeeISMjA6/XS2lpqROlXtPxU+Fp99gX4Wm3Lx83BncIdj2r4KE6dwFOtYan7UYH+np3/bVHeR5ghwN9HUlGjgQbGhqoqalh5cqVV+2rr68nKyuL2NhYAObNm8eSJUt44oknIlafpz+z0R4P//iL7pN311qV7G3/U7/s/vPLv3qFx/MeDb4WG2TNWsqcJ396zecda2rB44ns0OmmW5N58sfdz4uxq69X/3AN97989b/HcLp7wfeZ/lBxn88JADs/OIBnbnpkiroOoZ7ybGwIAowYMaLb9tbWVqqqqrjvvvs6t+Xl5UW0tn4LBOhov4gvKtr2pjsuRn7ire3stVd4AoEA54N4nt3C2R9O9HUwfej3d3D+jLtPHDUyBJOSkgCora1l/vz5ndtXr15NY2Oj44si/f1E+8/XofGyQ+IrRxmXXBqV9Lb/St/9+2/x5k++1a9arldbOzzzqvXf3ng8HhbcM5qfRfhip0AAvv9q90UZu/r6h//+Pab++nvXV2A/nWqFVa/1fZ6i1+ujaOE0fv1v7j2Z0cgQTE1NJTs7m5KSEhITE0lJSaG0tJTy8nIAx0Owv0YP7R6CdrYbabFRMDvTuiFBTzweiImCmRmRrevS7x6dCB812t/26ET727yWWwbBtDTYtr/n/R4PxMfCFBcvioChCyNer5eNGzeSlZVFUVERBQUFJCUlsWLFCnw+X+eiyI1i0hj727wpFtIcuq517p1dIXfl7GhcNPzdbLj1poiXBYSnr28bAiMT7G83GH+b2/V3urKvh8TBijkwOCbiZUWUkSNBgIyMDCoqKrptW7x4MZmZmQwaNMihqkIzcSQMjbf3JOJptzt3uyevBx6aAtO/HKW8/eVI5aEp1pUVcfZPfwZt8jj4zS5ovWhfmzPSnbsyI8oH354Js5qt044urbo/Nt0KxxgDEsLIkWBvdu7cedWh8NNPP82oUaPYvn07hYWFjBo1ioMHB9Y5A14vPPAV+9q7Oc75S+bAuhnpw3d3/Twzw9kABCsU5ufY195tQyDP4YVXj8e66euiaV3b7k41IwDB4JHglVpaWqitrWX58uXdthcXF1Nc3PdpBANBzhjIHdf3FQ3BTtIvnGodDkvPZmRYN1HY/2nvzwmmr70ea8QVrRusOkoh+KX4+Hg6Om7s64MWTrUuhO/rzXktf5Or+wlei9dj3Xdx3R/hkxDP1PF6rJvYjkuytzbpPx0Ou0hMFHxnFky9vf+vjYuGb+ZB/kTby3KlwbHWosFdIXxgxMfBk/nWyF2cp5Ggy8REWXM7OaOtu4Jc63IsrweyR8M3Jju34nqjGhwDT3wVdh2x7sRy4ho3QfB5rYWdv55kBaEMDApBl8pMsb5J7lATfNBgfdtc02noCFj3i0u+1bpfXO546wuAJDQejzWi+8pYqD0Oez+x+vrzFquvB8d0fdtc7jiF30CkEHQxj8e6C4y+xyL8vB7rVKWJI52uRPpLc4IiYjSFoIgYTSEoIkZTCIqI0RSCImI0haCIGE0hKCJGUwiKiNEUgiJiNIWgiBhNISgiRlMIiojRFIIiYjSFoIgYTSEoIkZTCIqI0RSCImI0haCIGE0hKCJGUwiKiNEUgiJiNIWgDFjnL8LBz7p+Pn4K/H7n6nGzs22w/9Oun5vOQCDgXD2R5AkETPmryo3gXBvsOAR/OgCNp67eHxNlfZ/yzHRIG259raiE5kwrbD8I79ZZoXelQTFwZwrMyLC+o9qtfa0QlAEhEIAddfDae9YIMBjpw+HRaTA0Pry1uY3fD1s/htd3Q3tHcK+5axQ8fDcMGRTe2pygEBTHtXfAy9vg/fr+vzYmCpbMhMwU++tyo/MX4edbofZ4/197Uww8OQvGD7O9LEcpBMVRfj/8vBpqGkJvw+ex3px3JNtWlitdaIefbIG6ptDbiI2CFXNgzFD76nKaFkbEURX7rh2Aax63Hr3pCMAv3obTrfbW5ja/233tALxWX7e1w/pqaAtyyuJGoBAUx3x2Gjbtsaetcxfg1Z32tOVGh5pg60f2tPX5WWs+0S2MD0G/389zzz1Heno6cXFx5OTkUFVVxYQJE1i2bJnT5bla1UfQbuMpL7vroem0fe25yZa9YOe81/b91mk1bmB8CC5dupTi4mIKCwvZtGkTjzzyCIsWLaKuro7c3Fyny3OttnbYecj+drcdsL/NG90X565vzrUn7X5rNd8NopwuwEkbNmxg/fr1VFZWkp+fD8Ds2bPZtWsXZWVlTJ482eEK3au+2QpCu+0PYdXT7Q5+Zu8o8JL9x2H2HWFoOMKMHgmWlJQwb968zgC8JC0tjejoaLKzszl58iT3338/GRkZ5OTkMHfuXA4c0HDjejV8Hp52G08Ff+6bKcLV10fD1G6kGTsSbGhooKamhpUrV161r76+nqysLGJjY2ltbeWpp55izpw5AKxdu5aCggKqq6vDVpvHrafmX2bmov8i9+vf7batr1XJvvY/9cuuP3f4ISEpmbNfNF5nhe7xV0UvM3FG986zo6/PnB9Y/1ZDPdvP2JFgQ4M1STJixIhu21tbW6mqquo8FE5ISOgMQIC8vDwOHQrDZJZhwvrmGUBvzIFAfd03Y0eCSUlJANTW1jJ//vzO7atXr6axsbHXRZE1a9awYMGCsNZmwvnrW/bC//25+7bLRxmXuzQq6W3/5bweONn0CdG+66vPTV57z1qJv5wdfX1TLARccEcLY0MwNTWV7OxsSkpKSExMJCUlhdLSUsrLywF6DMFVq1Zx4MABtmzZEulyXWdUYnjaHXELCsArjA5TX4er3Ugz9nDY6/WyceNGsrKyKCoqoqCggKSkJFasWIHP5yM7O7vb83/wgx/w+uuv88YbbzB48GCHqnaPMUPDE1a3D7e/zRtd6jAIx0Hr7beFoVEHGDsSBMjIyKCioqLbtsWLF5OZmcmgQV23y1i1ahXl5eVs3ryZhISESJfpSnHRkDsO3jlob7t5afa25waJ8TAxGfYds69Nnxem3m5fe04ydiTYm507d3Y7FP7www959tlnaW5uZtasWUyaNIlJkyY5WKF75E+05vDskpkMI/UZ1aN7M+1tb8p499xWy+iR4JVaWlqora1l+fLlnduysrKMWKhwwsgE+Nqd8OYH199WXLR1vzvpWfpwmJ4G2204xfWWQfCAi64j0K20xFHtHfBiZWj3t7vEAyy5B3LG2FWVO52/CM//4fpOno7yQdFsd8296nBYHBXlg6X5od8L0OeFb81UAAYjLhqK7oWxSaG9PjYKvpPvrgAEjQRlgPAHoPpjeP19uBjkZW9jhsKiaZoH7K/2DvjDh/D7Gqvfg5ExAhZOdedXGSgEZUA5dc768p93Dlh3P7mS12PNb83MgKwU8OpYJmTNLfD2futuMC3nr97v81qLTTMzrBB0wcUhPVIIyoAUCMCpVvjkc+uGqV6vNQpJTrC+V0TsEwhYN0o9dtKaN/R5YdgQGHmLNV3hdgpBETGaDiZExGgKQRExmkJQRIymEBQRoykERcRoCkERMZpCUESMphAUEaMpBEXEaApBETGaQlBEjKYQFBGjKQRFxGgKQRExmkJQRIymEBQRoykERcRoCkERMZpCUESMphAUEaMpBEXEaApBETGaQlBEjKYQFBGjKQRFxGj/D8DTSarEJbzKAAAAAElFTkSuQmCC\n",
      "text/plain": [
       "<Figure size 397.32x204.68 with 1 Axes>"
      ]
     },
     "execution_count": 26,
     "metadata": {},
     "output_type": "execute_result"
    }
   ],
   "source": [
    "sub_circuit = QuantumCircuit(3, name='toggle_cx')\n",
    "sub_circuit.cx(0,1)\n",
    "sub_circuit.cx(1,2)\n",
    "sub_circuit.cx(0,1)\n",
    "sub_circuit.cx(1,2)\n",
    "\n",
    "sub_circuit.draw(output='mpl')"
   ]
  },
  {
   "cell_type": "markdown",
   "metadata": {},
   "source": [
    "We can now turn this into a gate"
   ]
  },
  {
   "cell_type": "code",
   "execution_count": 27,
   "metadata": {},
   "outputs": [],
   "source": [
    "toggle_cx = sub_circuit.to_instruction()"
   ]
  },
  {
   "cell_type": "markdown",
   "metadata": {},
   "source": [
    "and then insert it into other circuits using any set of qubits we choose"
   ]
  },
  {
   "cell_type": "code",
   "execution_count": 28,
   "metadata": {},
   "outputs": [
    {
     "data": {
      "image/png": "iVBORw0KGgoAAAANSUhEUgAAAO4AAADdCAYAAAC8AE4hAAAABHNCSVQICAgIfAhkiAAAAAlwSFlzAAALEgAACxIB0t1+/AAAADl0RVh0U29mdHdhcmUAbWF0cGxvdGxpYiB2ZXJzaW9uIDIuMi4zLCBodHRwOi8vbWF0cGxvdGxpYi5vcmcvIxREBQAAFAFJREFUeJzt3X9U1HW+x/HngMhvHYEUxSSRHyUtbKBl7I0fZYlbbXbTlFouuZTcddVN22vlZlur0WbsXvu51dbG7bgRRbRZES2lTHbIbLI0KptQkR0j8reg+Avm/uFZWkJQfjl9nNfjnDknvzPzmfd848n3+x04anG5XC5ExChe7h5ARLpP4YoYSOGKGEjhihhI4YoYSOGKGEjhihhI4YoYSOGKGEjhihhI4YoYSOGKGEjhihhI4YoYSOGKGEjhihhI4YoYSOGKGEjhihhI4YoYSOGKGEjhihhI4YoYSOGKGEjhihhI4YoYSOGKGEjhihhI4YoYSOGKGEjhihhI4YoYSOGKGEjhihhI4YoYSOGKGEjhihhI4YoYSOGKGEjhdsLpdDJv3jxSUlIICAjAYrFQXV3t7rFEAIXbqZqaGoqLi7FaraSlpbl7HJF2FG4nUlNTaWhooKysjOnTp7t7HJF2PDLc1tZWCgoKiImJwc/Pj8TERGw2G3FxccyaNQsALy+P3DViiAHuHsAdcnNzKS0tZfHixSQnJ1NVVUVWVhY7duxgwYIF7h5P5KQ8LtyioiIKCwuprKxsu3bNyMhg/fr1lJaWkpSU5OYJRU7O48LNz88nMzOzwwdO0dHR+Pj4kJCQ0K31amtrycnJob6+Hl9fXx5//HEuueSSvhy5A4vF0q/ry+njcrl69DyPupBzOp1UV1czbdq0DvfV1dURHx+Pr69vt9bMy8tj+vTpOBwOnnzySWbMmMGRI0f6amSRE/KoI67T6QQgPDy83fbm5mZsNhuTJ0/u1no7d+7kvffeY+XKlQCkpKQwYsQIVq9ezaRJk/pm6BPo6XdpOXN41BE3LCwMAIfD0W77smXLqK+vJzk5uVvr1dXVMWzYsHZH6dGjR7Nt27beDyvSBY864kZFRZGQkEB+fj4hISFERERQUlJCWVkZQIdwS0pKALDb7QBUVFSwadMmAgMDu310FulLFpeHnXc5HA7y8vJYt24doaGh5OTkEBwczKJFi2hsbMTf37/tsZ19CBQZGUltbS07d+4kMjKS3bt3tx11x48fz9KlS/v1VFnE48I9kezsbDZs2MDGjRu7/dwrrriCKVOmMHv2bKqqqpg6dSq1tbUMHDiwHyYVOc6jTpU7Y7fbmTBhQo+e+8QTT3DTTTexfPlyBg4cSFFRkaKVfufxR9ympiYGDx7M8uXLmTt3rrvHETklHh+uiIk86sdBImcKhStiIIUrYiCFK2IghStiIIUrYiCFK2IghStiIIUrYiCFK2IghStiIIUrYiCFK2IghStiIIUrYiCFK2IghStiIIUrYiCFK2IghStiIP31rB7iy1XQ+K27p3C/4KEQd6m7p+g9heshGr+FvU53TyF9RafKIgZSuCIGUrgiBlK4IgZSuCIGUrgiBlK4IgZSuJ1wOp3MmzePlJQUAgICsFgsVFdXu3ssEUDhdqqmpobi4mKsVitpaWnuHkekHf3mVCdSU1NpaGgAoLCwkPLycjdP1D9aWlt4puwO/mEv5MixQyTHXMGtU59kcGCYu0eTLnjkEbe1tZWCggJiYmLw8/MjMTERm81GXFwcs2bNAsDLyzN2zQur/0DVZ6/yyNwPKPrt8d+JfKAo281Tycl4xlfn9+Tm5rJkyRLy8vJ48803uf7668nKymLLli0kJye7e7zTqmztU0zPuJ3hoVEE+g/mliuX8eGX5TTs2ebu0aQLHneqXFRURGFhIZWVlW3XrhkZGaxfv57S0lKSkpLcPOHp09S8l2/31hET8d03qxFhYwjwG8TmrzcwbEikG6eTrnjcETc/P5/MzMwOHzhFR0fj4+NDQkJCt9a7++67iY2NxcvLi5KSkr4ctVMWi6XbN5utssM6Bw83AhDoP7jd9iA/KwcP7T8db+W0s9kqe7T/+uvWUx4VrtPppLq6mmnTpnW4r66ujvj4eHx9fbu1ZmZmJuXl5aSmpvbVmKdNgG8wAAea97Xb3nRoLwF+g9wxkpwijwsXIDw8vN325uZmbDZbj06TU1JSiIqK6pP5TpXL5er2LS0tvcM6Qf5WhlpHUbN9fdu2+l1bOHhoP1HDu3fmYYq0tPQe7b/+uvWUR4UbFnb8RxwOh6Pd9mXLllFfX+9xH0wB/HTCLIorH6B+91YOHNrPX8puZ1zsJMJDznH3aNIFj/pwKioqioSEBPLz8wkJCSEiIoKSkhLKysoAOoT7r2tWu90OQEVFBZs2bSIwMJDJkyef3uH7yYyMO2g6uIc5D43naMthkmIu544bVrh7LDkJi6s3x2sDORwO8vLyWLduHaGhoeTk5BAcHMyiRYtobGzE39+/7bGdfXgQGRlJbW1tu23p6enMmTOHqVOn9uf4PWZ/QX91DYB1JIyb4e4pes+jjrgAsbGxrF69ut227Oxsxo4d2y5aoFfXICL9yaOucTtjt9t7fH27ePFiRo4cyfvvv09eXh4jR45k8+bNfTyhSHseH25TUxMOh6PHv3ixZMkSnE4nhw8fZteuXTidTsaMGdPHU4q053Gnyt8XFBRES0uLu8cQ6RaPP+KKmEjhihhI4YoYSOGKGEjhihhI4YoYSOGKGEjhihhI4YoYSOGKGEjhihhI4YoYSOGKGEjhihhI4YoYSOGKGEjhihhI4YoYSOGKGEjhihhI4YoYSOGKGEjhihhI4YoYSOGKGEjhihhI4YoYSOGKGEjhihhI4XbC6XQyb948UlJSCAgIwGKxUF1d7e6xRACF26mamhqKi4uxWq2kpaW5exzjXf4/Fqq3vufuMc4YHv/v43YmNTWVhoYGAAoLCykvL3fzRH3ntj+nkxQzkRFh0ayseowtX2/g0NGDvPXAMXePJqfII4+4ra2tFBQUEBMTg5+fH4mJidhsNuLi4pg1axYAXl5n/q4J8h/C1RfP5pc/W+7uUaSbPPKIm5ubS2lpKYsXLyY5OZmqqiqysrLYsWMHCxYscPd4/eqRV+ZQvXUNX2x7H29vH8IGRzD32sdxuVrJvj+KpuY9REckMfuahxgdfj4Ax1qO8pc3FrJq/d+wWLy4LnUBZR88xQ2X3cWk8TcB8Oa6Zyh6J599B3Zwcfw14HLh5TWAhTMKTzjHp1vW8Mybd1LX8PnxbyAps5maugCLxdLl/MdajvJi5YNUfPR/7Nr/NdbAodx85QP85PxrWfjkZYwIi+a2aU8D8PZHK3jy9dt4Yv4nhA4a3mf78IfA48ItKiqisLCQysrKtmvXjIwM1q9fT2lpKUlJSW6esH/NvfZRar+pJilmIjdOvAuAP710Cy6Xi/tyywgPGc0Lq+7njqcu568LvyTQbxBFq+7nw01v8vDctYQMGs7Tb9xOw55tbWtu3PIuj74yh6W5b5AwOhXbxpd4sDiHjB/fcMIZtjV8zm//+lPumLGCi8ZexfadX/HbpydjDTyLy8f9V5fzP1t+F2s/f43FP3+J0cN/xM5922k8uBtvL28W3VjEL//3AirszxF79jgeeWU2v8t55YyLFjzwVDk/P5/MzMwOHzhFR0fj4+NDQkLCKa+1Z88errrqKmJjY0lMTOSKK66gpqamr0fudx9+WY7FYmHU0HMZOMCXn0+8Gy8vbz744g0A3v7oOa5PX8jw0Ch8ffy5+coH8LJ896VT8dFzpCZM44LoS/H2HsClF2Rx7qiLOn29lVWPk5owjZTzr8Hby5tRQ8/lZz+ZQ8VHz3U5p8vlYmXVY8y66kGiRiRgsVg4yzqSqBHH/5+FDhrOnTc+z6N/n8PvCqcwNfU2kmIu64M99MPjUUdcp9NJdXU18+fP73BfXV0d8fHx+Pr6nvJ6FouFW2+9lYkTJwLw8MMPM3PmTNasWdNnM3f2ut1V8N+rSRyTfsL79jZ9C3y3ppeXF8OGnMOOvf8EYOe+7QwdEtl2v6+PP4ODzmr7865924kdOa7dmsOskXTmm91b+aRmFe99Wtq2zeVq5Szr2V2+h70HdnDoyAEiwmI7fcyPx2QwPHQM23d+xXWpHS97bLZKxmdldPk6p5PL5erR8zzqiOt0OgEIDw9vt725uRmbzdbt02Sr1doWLUBKSgpbt27t/aD97N+PlgDWoKHAd19Ara2tNOypbQspbHAE3/7bqfHho83sa9rR9ufQwRHtTp0Bvt1b1+nrDxsSyaTxv+DvS/a23V5dup+nf/NZl3NbA8/CzyeA7Tu/6vQxz79zH0eOHeK8URN49O9zulzPZB4VblhYGAAOh6Pd9mXLllFfX09ycnKv1l++fDlTpkzp1RqnwuVydfuWlpbe9vwhweFs31lDS2sLR44eIilmIi6Xi631n3KgeT9/e2cpLS3HuOi8KwGYmJTNi7YHqd+9lSNHD/FM2Z20ulrb1puYlM2aT0v4pGY1La0tVH5SzBd1azud/+qU2VRueIH3P3+NYy1HaWk5xraGz9mw2dbl+7ZYLFydMpun31jI1m+qcblc7NjrZMvXGwHYsLmSFyuXcXd2CXfe+DwffVVB+bq/tlsjLS29R/uvv2495VGnylFRUSQkJJCfn09ISAgRERGUlJRQVlYG0CHckpISAOx2OwAVFRVs2rSJwMBAJk+e3O6x9957LzU1Naxateo0vJPeuS51PgXFM7nmrmAOH21u2z7rT8evFc8bNYE/3PIPAv0GATDj0jvZf3AXcx++EC+LN/+ZOp/QQSPwGXD8siJxTBqzr3mIP774C/Yf3MXF8deQEj+FgQNOfNkxOvx8ls58nWffuouC4pm4XK2MCIvm+vSFJ519ZuZ9+PsGc0/hFHY3fkNIcDg3X7mMIcHDyP9bFrOveZhzwuMBWHRDEXc/ezVxZ49n9PAf9Wqf/dBYXL3J3kAOh4O8vDzWrVtHaGgoOTk5BAcHs2jRIhobG/H39297bGfXkpGRkdTW1rb9eenSpbz66qtUVFRgtVr7+y30iP0F2Ovsm7WaDzdx7d1D+OMvbcSfk3LCx8x75GImjL2aGy5b1Dcv2kesI2HcDHdP0XsedcQFiI2NZfXq1e22ZWdnM3bs2HbRwql9cHDvvfdSVlb2g462t/Yf3M2Xdeu4IOYyDh85yJ9fm8+wkHOIO3t822Pe3VjC+LhMBngP5B/2QhxOOwtndP0psfScx4V7Ina7nQkTJnT7eZ999hn33HMPY8aMIT09vW37J5980ofTuZ/L1cqzb93FkhXTGODlQ8zIcfz+ppUM8PZpe8yaT1/mTy/dTKurhRGh0dyT8wojz4rp9ms9/04+RavyT3hffu6b/Cjqkh6/jzOJx50qf19TUxODBw9m+fLlzJ07193j9Ju+PFU2mU6VzxBBQUG0tLS4ewyRbvGoHweJnCkUroiBFK6IgRSuiIEUroiBFK6IgRSuiIEUroiBFK6IgRSuiIEUroiBFK6IgRSuiIEUroiBFK6IgRSuiIEUroiBFK6IgRSuiIEUroiBFK6IgRSuiIEUroiBFK6IgRSuiIEUroiBFK6IgRSuiIEUroiBFK6IgRRuJ5xOJ/PmzSMlJYWAgAAsFgvV1dXuHksEULidqqmpobi4GKvVSlpamrvHEWnH4/9h686kpqbS0NAAQGFhIeXl5W6eqO/95Y3b+eCL19mx95/4+QZx0blXcvOVDzAoIMTdo8lJeOQRt7W1lYKCAmJiYvDz8yMxMRGbzUZcXByzZs0CwMvrzN81Xl7e3JG1gpfv3cWT8zewc5+TB4tvcvdYcgo88oibm5tLaWkpixcvJjk5maqqKrKystixYwcLFixw93inTe7k/Lb/tgadxbX/8WuWrrjejRPJqfK4cIuKiigsLKSysrLt2jUjI4P169dTWlpKUlKSmyd0n49r3iFqRKK7x5BTcOafD35Pfn4+mZmZHT5wio6OxsfHh4SEhG6tN2XKFBISErjgggu48MILefvtt/ty3BOyWCzdvtlslV2uuWbjy7y+9glm/+yhfp/fnWy2yh7tv/669ZRHHXGdTifV1dXMnz+/w311dXXEx8fj6+vbrTULCwuxWq0AfPzxx6Snp7N79268vb37ZObTwbbhJR56OY/f37SSmJGee8ZhEo864jqdTgDCw8PbbW9ubsZms/XoNPlf0QLs27cPi8WCy+Xq3aAn4XK5un1LS0s/4VrlHz57PNqZr/Hj6Ix+nfuHIC0tvUf7r79uPeVR4YaFhQHgcDjabV+2bBn19fUkJyf3aN1f/epXREVFcd111/Hyyy8zYIAZJzKvvPcwT73+G+6/5S3OH/0Td48j3WDGV1gfiYqKIiEhgfz8fEJCQoiIiKCkpISysjKADuGWlJQAYLfbAaioqGDTpk0EBgYyefLktsc99thjANhsNubPn8+7775LUFDQ6XhLvfL4q7/G22sAv3mi/ZH2tfua3DSRnCqLq7/P635gHA4HeXl5rFu3jtDQUHJycggODmbRokU0Njbi7+/f9tjOPjyIjIyktrb2hPeNGzeO++67j0mTJvXH+D1mfwH2Ot09hftZR8K4Ge6eovc86ogLEBsby+rVq9tty87OZuzYse2iBU56DdLU1MSuXbuIjIwEjn84tXnzZs4777y+HVrkezwu3BOx2+1MmDCh2887cOAA06dPp6mpiQEDBuDn58eKFSsYNWpUP0wp8h2PD7epqQmHw8Hs2bO7/dxhw4axdu3afphKpGseH25QUBAtLS3uHkOkWzzqx0EiZwqFK2IghStiIIUrYiCFK2IghStiII//cZCnCB7q7gl+GM6U/eBxv6sscibQqbKIgRSuiIEUroiBFK6IgRSuiIEUroiBFK6IgRSuiIEUroiBFK6IgRSuiIEUroiBFK6IgRSuiIEUroiBFK6IgRSuiIEUroiBFK6IgRSuiIEUroiB/h+3GlDBjVlEywAAAABJRU5ErkJggg==\n",
      "text/plain": [
       "<Figure size 287.756x264.88 with 1 Axes>"
      ]
     },
     "execution_count": 28,
     "metadata": {},
     "output_type": "execute_result"
    }
   ],
   "source": [
    "qr = QuantumRegister(4)\n",
    "new_qc = QuantumCircuit(qr)\n",
    "\n",
    "new_qc.append(toggle_cx, [qr[1],qr[2],qr[3]])\n",
    "\n",
    "new_qc.draw(output='mpl')"
   ]
  },
  {
   "cell_type": "markdown",
   "metadata": {},
   "source": [
    "### Accessing on real quantum hardware"
   ]
  },
  {
   "cell_type": "markdown",
   "metadata": {},
   "source": [
    "Backend objects can also be set up using the `IBMQ` package. The use of these requires us to [sign with an IBMQ account](https://qiskit.org/documentation/install.html#access-ibm-q-systems). Assuming the credentials are already loaded onto your computer, you sign in with"
   ]
  },
  {
   "cell_type": "code",
   "execution_count": 29,
   "metadata": {},
   "outputs": [
    {
     "data": {
      "text/plain": [
       "<AccountProvider for IBMQ(hub='ibm-q', group='open', project='main')>"
      ]
     },
     "execution_count": 29,
     "metadata": {},
     "output_type": "execute_result"
    }
   ],
   "source": [
    "IBMQ.load_account()"
   ]
  },
  {
   "cell_type": "markdown",
   "metadata": {},
   "source": [
    "Now let's see what additional backends we have available."
   ]
  },
  {
   "cell_type": "code",
   "execution_count": 30,
   "metadata": {},
   "outputs": [
    {
     "data": {
      "text/plain": [
       "[<IBMQSimulator('ibmq_qasm_simulator') from IBMQ(hub='ibm-q', group='open', project='main')>,\n",
       " <IBMQBackend('ibmqx4') from IBMQ(hub='ibm-q', group='open', project='main')>,\n",
       " <IBMQBackend('ibmqx2') from IBMQ(hub='ibm-q', group='open', project='main')>,\n",
       " <IBMQBackend('ibmq_16_melbourne') from IBMQ(hub='ibm-q', group='open', project='main')>,\n",
       " <IBMQBackend('ibmq_ourense') from IBMQ(hub='ibm-q', group='open', project='main')>]"
      ]
     },
     "execution_count": 30,
     "metadata": {},
     "output_type": "execute_result"
    }
   ],
   "source": [
    "provider = IBMQ.get_provider(hub='ibm-q')\n",
    "provider.backends()"
   ]
  },
  {
   "cell_type": "markdown",
   "metadata": {},
   "source": [
    "Here there is one simulator, but the rest are prototype quantum devices.\n",
    "\n",
    "We can see what they are up to with the `status()` method."
   ]
  },
  {
   "cell_type": "code",
   "execution_count": 31,
   "metadata": {},
   "outputs": [
    {
     "name": "stdout",
     "output_type": "stream",
     "text": [
      "BackendStatus(backend_name='ibmq_qasm_simulator', backend_version='0.0.0', operational=True, pending_jobs=0, status_msg='active')\n",
      "BackendStatus(backend_name='ibmqx4', backend_version='1.0.0', operational=False, pending_jobs=9, status_msg='maintenance')\n",
      "BackendStatus(backend_name='ibmqx2', backend_version='1.3.0', operational=False, pending_jobs=30, status_msg='maintenance')\n",
      "BackendStatus(backend_name='ibmq_16_melbourne', backend_version='1.0.0', operational=True, pending_jobs=135, status_msg='active')\n",
      "BackendStatus(backend_name='ibmq_ourense', backend_version='1.0.0', operational=True, pending_jobs=51, status_msg='active')\n"
     ]
    }
   ],
   "source": [
    "for backend in provider.backends():\n",
    "    print( backend.status() )"
   ]
  },
  {
   "cell_type": "markdown",
   "metadata": {},
   "source": [
    "Let's get the backend object for the largest public device."
   ]
  },
  {
   "cell_type": "code",
   "execution_count": 32,
   "metadata": {},
   "outputs": [],
   "source": [
    "real_device = provider.get_backend('ibmq_16_melbourne')"
   ]
  },
  {
   "cell_type": "markdown",
   "metadata": {},
   "source": [
    "We can use this to run a job on the device in exactly the same way as for the emulator.\n",
    "\n",
    "We can also extract some of its properties."
   ]
  },
  {
   "cell_type": "code",
   "execution_count": 33,
   "metadata": {},
   "outputs": [],
   "source": [
    "properties = real_device.properties()\n",
    "coupling_map = real_device.configuration().coupling_map"
   ]
  },
  {
   "cell_type": "markdown",
   "metadata": {},
   "source": [
    "From this we can construct a noise model to mimic the noise on the device."
   ]
  },
  {
   "cell_type": "code",
   "execution_count": 34,
   "metadata": {},
   "outputs": [],
   "source": [
    "from qiskit.providers.aer import noise\n",
    "\n",
    "noise_model = noise.device.basic_device_noise_model(properties)"
   ]
  },
  {
   "cell_type": "markdown",
   "metadata": {},
   "source": [
    "And then run the job on the emulator, with it reproducing all these features of the real device. Here's an example with a circuit that should output `'10'` in the noiseless case."
   ]
  },
  {
   "cell_type": "code",
   "execution_count": 35,
   "metadata": {},
   "outputs": [
    {
     "data": {
      "text/plain": [
       "{'00': 40, '01': 1, '10': 967, '11': 16}"
      ]
     },
     "execution_count": 35,
     "metadata": {},
     "output_type": "execute_result"
    }
   ],
   "source": [
    "qc = QuantumCircuit(2,2)\n",
    "qc.x(1)\n",
    "qc.measure(0,0)\n",
    "qc.measure(1,1)\n",
    "\n",
    "job = execute(qc, emulator, shots=1024, noise_model=noise_model,\n",
    "                    coupling_map=coupling_map,\n",
    "                    basis_gates=noise_model.basis_gates)\n",
    "\n",
    "job.result().get_counts()"
   ]
  },
  {
   "cell_type": "markdown",
   "metadata": {},
   "source": [
    "Now the very basics have been covered, let's learn more about what qubits and quantum circuits are all about."
   ]
  }
 ],
 "metadata": {
  "kernelspec": {
   "display_name": "Python 3",
   "language": "python",
   "name": "python3"
  },
  "language_info": {
   "codemirror_mode": {
    "name": "ipython",
    "version": 3
   },
   "file_extension": ".py",
   "mimetype": "text/x-python",
   "name": "python",
   "nbconvert_exporter": "python",
   "pygments_lexer": "ipython3",
   "version": "3.7.0"
  }
 },
 "nbformat": 4,
 "nbformat_minor": 2
}<|MERGE_RESOLUTION|>--- conflicted
+++ resolved
@@ -140,11 +140,7 @@
     }
    ],
    "source": [
-<<<<<<< HEAD
     "qc.draw(output='mpl')"
-=======
-    "qc.draw()"
->>>>>>> b2ca1573
    ]
   },
   {
