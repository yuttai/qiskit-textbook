{
 "cells": [
  {
   "cell_type": "markdown",
   "metadata": {
    "tags": [
     "remove_cell"
    ]
   },
   "source": [
    "# はじめに"
   ]
  },
  {
   "cell_type": "markdown",
   "metadata": {},
   "source": [
    "量子力学を難しいと感じるのはあなただけではありません。 私たちの直観は日々の経験に基づいているため、原子や電子よりもボールやバナナの動きを理解するのに長けています。 量子は、最初はランダムで混沌としたもののように見えるかもしれませんが、それらはただ違ったルールに従っているだけです。 このルールが何かを理解すると、新しい強力なテクノロジーを作ることができます。 量子コンピューティングは、その最も革命的な例です。"
   ]
  },
  {
   "cell_type": "markdown",
   "metadata": {},
   "source": [
    "![image1](https://s3.us-south.cloud-object-storage.appdomain.cloud/strapi/b37a8ea62054452f83a2c051e7de12efatoms10.png)\n"
   ]
  },
  {
   "cell_type": "markdown",
   "metadata": {},
   "source": [
    "量子コンピューティングへの旅を始めるために、いまの知識をテストしましょう。「ビット」について、正しい説明は次のうちどれですか？\n",
    "\n",
    "1. 大工が使用する刃 <br /> \n",
    "2. 情報の最小単位： 0 または 1 <br /> \n",
    "3. 馬術用語の轡（くつわ）の馬銜（はみ） <br /> \n",
    "\n",
<<<<<<< HEAD
    "We'll start diving deeper into the world of qubits. For this, we'll need some way of keeping track of what they are doing when we apply gates. The most powerful way to do this is to use the mathematical language of vectors and matrices."
=======
    "上記のどれでも正解です。「ビット」というのは非常に多目的な言葉です！ただここでの議論においては、2番を選択した方は、正しい方向に向かっています。情報を一連の0と1として保存および処理できるという考えは、大きな概念上のハードルですが、今日のほとんどの人はそれについて不思議に思うことなく知っています。ここを出発点として、今度は量子力学のルールに従うビットを想像することができます。これらの量子ビットまたはキュービットは、新しいさまざまな方法で情報を処理できるようにしてくれます。\n",
    "\n",
    "量子ビットの世界をより深く探っていくことにしましょう。これには、ゲートを適用するときに何が起きているのかをトラッキングする何らかの方法が必要になります。これを行う最も強力な方法が、ベクトルや行列といった数学を用いることです。"
>>>>>>> e185e090
   ]
  },
  {
   "cell_type": "markdown",
   "metadata": {},
   "source": [
    "![image2](https://s3.us-south.cloud-object-storage.appdomain.cloud/strapi/d382d3105b154856bcb3a99656954ad2bloch.png)\n"
   ]
  },
  {
   "cell_type": "markdown",
   "metadata": {},
   "source": [
<<<<<<< HEAD
    "This chapter will be most effective for readers who are already familiar with vectors and matrices. Those who aren't familiar will likely be fine too, though it might be useful to consult our [Introduction to Linear Algebra for Quantum Computing](../ch-appendix/linear_algebra.html) from time to time.\n",
=======
    "この章は、線形代数（ベクトルや行列）に精通していることが望ましいです。そうでない方も読み進めていただくことはできますが、わからないことがあれば[量子コンピューティングのための線形代数入門](../ch-prerequisites/linear_algebra.html)を参照することをおすすめします。\n",
>>>>>>> e185e090
    "\n",
    "量子コンピューティング用のPythonベースのフレームワークであるQiskitを使用するため、Pythonの基本を知ることも役立ちます。入門書が必要な場合は、[PythonおよびJupyterノートブックの概要](../ch-prerequisites/python-and-jupyter-notebooks.html)を参照してください。"
   ]
  },
  {
   "cell_type": "code",
   "execution_count": null,
   "metadata": {},
   "outputs": [],
   "source": []
  }
 ],
 "metadata": {
  "kernelspec": {
   "display_name": "Python 3",
   "language": "python",
   "name": "python3"
  },
  "language_info": {
   "codemirror_mode": {
    "name": "ipython",
    "version": 3
   },
   "file_extension": ".py",
   "mimetype": "text/x-python",
   "name": "python",
   "nbconvert_exporter": "python",
   "pygments_lexer": "ipython3",
   "version": "3.7.6"
  }
 },
 "nbformat": 4,
 "nbformat_minor": 2
}<|MERGE_RESOLUTION|>--- conflicted
+++ resolved
@@ -35,13 +35,9 @@
     "2. 情報の最小単位： 0 または 1 <br /> \n",
     "3. 馬術用語の轡（くつわ）の馬銜（はみ） <br /> \n",
     "\n",
-<<<<<<< HEAD
-    "We'll start diving deeper into the world of qubits. For this, we'll need some way of keeping track of what they are doing when we apply gates. The most powerful way to do this is to use the mathematical language of vectors and matrices."
-=======
     "上記のどれでも正解です。「ビット」というのは非常に多目的な言葉です！ただここでの議論においては、2番を選択した方は、正しい方向に向かっています。情報を一連の0と1として保存および処理できるという考えは、大きな概念上のハードルですが、今日のほとんどの人はそれについて不思議に思うことなく知っています。ここを出発点として、今度は量子力学のルールに従うビットを想像することができます。これらの量子ビットまたはキュービットは、新しいさまざまな方法で情報を処理できるようにしてくれます。\n",
     "\n",
     "量子ビットの世界をより深く探っていくことにしましょう。これには、ゲートを適用するときに何が起きているのかをトラッキングする何らかの方法が必要になります。これを行う最も強力な方法が、ベクトルや行列といった数学を用いることです。"
->>>>>>> e185e090
    ]
   },
   {
@@ -55,11 +51,7 @@
    "cell_type": "markdown",
    "metadata": {},
    "source": [
-<<<<<<< HEAD
-    "This chapter will be most effective for readers who are already familiar with vectors and matrices. Those who aren't familiar will likely be fine too, though it might be useful to consult our [Introduction to Linear Algebra for Quantum Computing](../ch-appendix/linear_algebra.html) from time to time.\n",
-=======
     "この章は、線形代数（ベクトルや行列）に精通していることが望ましいです。そうでない方も読み進めていただくことはできますが、わからないことがあれば[量子コンピューティングのための線形代数入門](../ch-prerequisites/linear_algebra.html)を参照することをおすすめします。\n",
->>>>>>> e185e090
     "\n",
     "量子コンピューティング用のPythonベースのフレームワークであるQiskitを使用するため、Pythonの基本を知ることも役立ちます。入門書が必要な場合は、[PythonおよびJupyterノートブックの概要](../ch-prerequisites/python-and-jupyter-notebooks.html)を参照してください。"
    ]
@@ -88,7 +80,7 @@
    "name": "python",
    "nbconvert_exporter": "python",
    "pygments_lexer": "ipython3",
-   "version": "3.7.6"
+   "version": "3.7.4"
   }
  },
  "nbformat": 4,
