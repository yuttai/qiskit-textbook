--- conflicted
+++ resolved
@@ -352,13 +352,8 @@
     "uncertainty = 0\n",
     "for measure_circuit in [measure_z, measure_x]:\n",
     "\n",
-<<<<<<< HEAD
-    "    # run the circuit with a the selected measurement and get the number of samples that output each bit value\n",
+    "    # run the circuit with the selected measurement and get the number of samples that output each bit value\n",
     "    counts = execute(qc+measure_circuit,Aer.get_backend('aer_simulator'),shots=shots).result().get_counts()\n",
-=======
-    "    # run the circuit with the selected measurement and get the number of samples that output each bit value\n",
-    "    counts = execute(qc+measure_circuit,Aer.get_backend('qasm_simulator'),shots=shots).result().get_counts()\n",
->>>>>>> 1d10b491
     "\n",
     "    # calculate the probabilities for each bit value\n",
     "    probs = {}\n",
@@ -552,13 +547,8 @@
     "uncertainty = 0\n",
     "for measure_circuit in [measure_z, measure_x, measure_y]:\n",
     "\n",
-<<<<<<< HEAD
-    "    # run the circuit with a the selected measurement and get the number of samples that output each bit value\n",
+    "    # run the circuit with the selected measurement and get the number of samples that output each bit value\n",
     "    counts = execute(qc+measure_circuit,Aer.get_backend('aer_simulator'),shots=shots).result().get_counts()\n",
-=======
-    "    # run the circuit with the selected measurement and get the number of samples that output each bit value\n",
-    "    counts = execute(qc+measure_circuit,Aer.get_backend('qasm_simulator'),shots=shots).result().get_counts()\n",
->>>>>>> 1d10b491
     "\n",
     "    # calculate the probabilities for each bit value\n",
     "    probs = {}\n",
