{
 "cells": [
  {
   "cell_type": "markdown",
   "metadata": {
    "tags": [
     "remove_cell"
    ]
   },
   "source": [
    "# The Case for Quantum Computers"
   ]
  },
  {
   "cell_type": "markdown",
   "metadata": {
    "tags": [
     "contents"
    ]
   },
   "source": [
    "## Contents\n",
    "\n",
    "1. [The Complexity of Adding](#adding)    \n",
    "2. [Big O Notation](#big-o)    \n",
    "3. [Complexity Theory](#complexity)    \n",
    "4. [Beyond Digital Computation](#beyond)       \n",
    "5. [When to Use a Quantum Computer](#when)\n",
    "6. [References](#references) "
   ]
  },
  {
   "cell_type": "markdown",
   "metadata": {},
   "source": [
    "## 1. The Complexity of Adding <a id=\"adding\"></a>\n",
    "\n",
    "The case for quantum computers, simply put, is that they can solve certain problems that no classical computer ever could. To understand why this is, we first need to consider how much computational effort is required to solve certain problems.\n",
    "\n",
    "To begin, we can revisit the algorithm considered in the first section: adding two numbers.\n",
    "\n",
    "```\n",
    "   9213\n",
    "+  1854\n",
    "=  ????\n",
    "```\n",
    "\n",
    "Adding two $n$-digit numbers can be done with a set of simple operations, each of which consists of just adding two single-digit numbers. To analyze the complexity of the procedure, we can think about how many of these basic additions are required and how this number depends on $n$. We'll refer to this number as $c(n)$.\n",
    "\n",
    "In the easiest case, where we don't need to carry a 1 at any point, only $n$ basic additions are required. In the worst case, we will need to perform $n$ carry operations, each of which will require an extra basic addition. From these considerations, we can conclude that $n \\leq c(n) \\leq 2n$.\n",
    "\n",
    "\n",
    "## 2. Big O Notation <a id=\"big-o\"></a>\n",
    "\n",
    "We can summarize this result by saying that $c(n)$ grows linearly with $n$. More generally, we can say that a linear function of $n$ can be found which acts as an upper bound for $c(n)$ when $n$ is large. Since this is a long and wordy sentence, we won't actually want to say this very often. Instead, we can express it more compactly using 'big O notation'.\n",
    "\n",
    "<p>\n",
    " <details>\n",
    "  <summary>Definition: Big O notation (Click to expand)</summary>\n",
    "For some example functions $f(x)$ and $g(x)$ and parameter $x$, the statement $f(x) = O(g(x))$  means that there exists some finite numbers $M>0$ and $x_0$ such that\n",
    "$$\n",
    "g(x) \\leq M f(x) \\forall x>x_0.\n",
    "$$ \n",
    " </details>\n",
    "</p>\n",
    "\n",
    "Big O notation is useful as it allows us to compare how the resources/runtime required by an algorithm scale with input size, independent of the specific platform and algorithm implementation under consideration. Below are examples of common scaling factors of a runtime $N$ as a function of input size $n$; it is clear that for a sufficiently large problem size the runtime of a $O(a^n)$ algorithm will exceed that of a $O(n^b)$ algorithm, where $a$ and $b$ are constants.\n",
    "\n",
    "<figure>\n",
    "  <img src=\"images/1920px-Comparison_computational_complexity.png\" alt=\"Drawing\" style=\"max-width: 400px;\"/>\n",
    "  <figcaption>Comparisons of different time complexities. n is the number of input bits, and N is the number of operations required. [5]</figcaption>\n",
    "</figure>\n",
    "\n",
    "With this notation, the property described above is expressed simply as $c(n) = O(n)$. This captures the linear behavior without needing to dwell on the specifics. Therefore, independent of whether $c(n) = n$, $c(n) = 2n$, or something else, we can simply say that $c(n) = O(n)$.\n",
    "\n",
    "There is a hidden assumption in what we have considered so far. By talking about the number of digits, we have assumed the use of a specific number system. However, the number of digits will depend on which number system we are using, be it decimal, binary, or something else. For example, the number of bits $n_2$ required to express a number is related to the number of decimal digits $n_{10}$ required to express the same number by\n",
    "\n",
    "$n_2 = \\left\\lceil \\frac{\\log 10}{ \\log 2} \\, n_{10} \\right\\rceil \\approx 3.3 \\, n_{10}.$\n",
    "\n",
    "Since this too is a linear relationship, it does not change how we express the complexity using big O notation. We can equally say that $c(n_2) = O(n_2)$, $c(n_{10}) = O(n_{10})$, or even $c(n_{10}) = O(n_{2})$. It is for this reason that we can often simply speak of the number of digits, $n$, without needing to specify what number system is used.\n",
    "\n",
    "\n",
    "## 3. Complexity Theory <a id=\"complexity\"></a>\n",
    "\n",
    "Complexity theory is the study of the computational effort required to run any algorithm. By considering the best possible algorithm to solve a given problem, we can also study the computational effort inherent in solving this problem. For addition we already know the optimal algorithm, and so know that it is a problem with $O(n)$ complexity.\n",
    "\n",
    "Multiplication is not quite so simple. Algorithms you learned at school for multiplying two $n$-digit numbers will have required $O(n^2)$ basic operations, such as single-digit additions and multiplications. Though algorithms with lower asymptotic complexity have been found, it is widely regarded as impossible to perform multiplication with $O(n)$ complexity.\n",
    "\n",
    "Even so, multiplication is far from being the most complex problem. An example of a problem with far greater complexity is factorization: taking an $n$-digit number and finding its prime factors. The best known algorithm in this case has a complexity that is worse than $O\\left(e^{n^{1/3}}\\right)$. The exponential here means that the complexity grows very quickly and makes factorization a very hard problem to solve.\n",
    "\n",
    "To demonstrate this point using actual computation time, we can take a recent example.$^{1}$ Consider the following 829-digit number."
   ]
  },
  {
   "cell_type": "code",
   "execution_count": 1,
   "metadata": {},
   "outputs": [],
   "source": [
    "rsa_250 = 2140324650240744961264423072839333563008614715144755017797754920881418023447140136643345519095804679610992851872470914587687396261921557363047454770520805119056493106687691590019759405693457452230589325976697471681738069364894699871578494975937497937"
   ]
  },
  {
   "cell_type": "markdown",
   "metadata": {},
   "source": [
    "If you try using your computer to add or multiply numbers of this size, you'll find that it can solve such problems very quickly. If you multiply the number of processors your computer has with the number of seconds it takes to get the number of core-seconds, you are sure to find that very much less than 1 core-second is required.\n",
    "\n",
    "However, performing factorization on this number requires a supercomputer and around 2700 core-years, which eventually yields the following two factors."
   ]
  },
  {
   "cell_type": "code",
   "execution_count": 2,
   "metadata": {},
   "outputs": [
    {
     "data": {
      "text/plain": [
       "2140324650240744961264423072839333563008614715144755017797754920881418023447140136643345519095804679610992851872470914587687396261921557363047454770520805119056493106687691590019759405693457452230589325976697471681738069364894699871578494975937497937"
      ]
     },
     "execution_count": 2,
     "metadata": {},
     "output_type": "execute_result"
    }
   ],
   "source": [
    "p = 64135289477071580278790190170577389084825014742943447208116859632024532344630238623598752668347708737661925585694639798853367\n",
    "q = 33372027594978156556226010605355114227940760344767554666784520987023841729210037080257448673296881877565718986258036932062711\n",
    "p*q"
   ]
  },
  {
   "cell_type": "markdown",
   "metadata": {},
   "source": [
    "For the factorization of larger numbers, we easily get to a point where a planet-sized supercomputer would need to run for the age of the universe. Clearly, any such problem is practically impossible.\n",
    "\n",
    "So far we have considered only mathematical operations on $n$-digit numbers, with the complexity expressed as the number of simple single-digit operations required. However, complexity theory can be used to analyze any computational method for any kind of problem, be it searching databases, rendering graphics, simulating dynamics, or traversing a dungeon in *Legend of Zelda*. In each case, we are able to find a parameter or set of parameters that serve as our input size and express the complexity in terms of this input size using big O notation. For searching a database of $N$ entries, for example, the complexity is $O(N)$.\n",
    "\n",
    "Formally, defining the complexity of an algorithm depends on the exact theoretical model for computation we are using. Each model has a set of basic operations, known as primitive operations, with which any algorithm can be expressed. For Boolean circuits, as we considered in the first section, the primitive operations are the logic gates. For Turing machines, a hypothetical form of computer proposed by Alan Turing, we imagine a device stepping through and manipulating information stored on a tape. The RAM model has a more complex set of primitive operations and acts as an idealized form of the computers we use every day. All these are models of digital computation, based on discretized manipulations of discrete values. Different as they may seem from each other, it turns out that it is very easy for each of them to simulate the others. This means that in most cases the computational complexity does not significantly depend on which of these models is used. Rather than stating complexity specifically for the RAM model or Turing machines, we can therefore simply speak of the complexity for digital computers."
   ]
  },
  {
   "cell_type": "markdown",
   "metadata": {},
   "source": [
    "## 4. Beyond Digital Computation <a id=\"beyond\"></a>\n",
    "\n",
    "Though digital computers are dominant now, they are not the only form of computation. Analog computers were also widely studied and used in the past. Unlike the discrete values of digital computers, these are based on precise manipulations of continuously varying parameters. It has sometimes been claimed that such devices could quickly solve problems that are intractable for digital computers. However, such claims have never been realized. A major stumbling block for analog computers is the inability to build devices with arbitrarily high precision. In digital computers, the discretization means that errors must be relatively large in order to be noticeable, and methods for detecting and correcting such errors can then be implemented. In analog computers, however, errors can be arbitrarily small and impossible to detect, but still their effects can build up to ruin a computation.\n",
    "\n",
    "If one were to propose an ideal model of computation, it might seek to combine the robustness of a digital computer with the subtle manipulations of an analog computer. To achieve this we can look to quantum mechanics. We have already seen that qubits are a system with discrete outputs `0` and `1`, and yet can exist in states that can only be described by continuous parameters. This is a particular instance of the well-known notion of 'wave-particle' duality that is typical of quantum systems. They cannot be fully described as either discrete or continuous, but rather a combination of the two. As Einstein said,$^{2}$\n",
    "\n",
    "> 'It seems as though we must use sometimes the one theory and sometimes the other, while at times we may use either. We are faced with a new kind of difficulty. We have two contradictory pictures of reality; separately neither of them fully explains the phenomena...but together they do.'\n",
    "\n",
    "A quantum computer, whose primitive operations are gates applied to qubits, is therefore neither analog nor digital, but something unique. In further chapters we will explore the consequences of this unique nature. We will see that quantum computers can solve problems with a radically different complexity to digital computers. In fact, quantum computing is the only known technology that can be exponentially faster than classical computers for certain tasks, potentially reducing calculation times from years to minutes. We will also explore how quantum error correction can remove the effects of any imperfections."
   ]
  },
  {
   "cell_type": "markdown",
   "metadata": {},
   "source": [
    "## 5. When to Use a Quantum Computer <a id=\"when\"></a>\n",
    "\n",
    "With qubits and quantum gates, we can design novel algorithms that are fundamentally different from digital and analog classical ones. In this way, we hope to find solutions to problems that are intractable for classical computers.\n",
    "\n",
    "One way in which this can be done is when we have some function for which we want to determine a global property. For example, if we want to find the value of some parameter $x$ for which some function $f(x)$ is a minimum, or the period of the function if $f(x)$ is periodic. An algorithm on a digital computer might use a process in which $f(x)$ is computed for a variety of different inputs in order to get sufficient information about the global property. With a quantum computer, however, the fact that we can create superposition states means that the function can be applied to many possible inputs simultaneously. This does not mean that we can access all possible outputs since measurement of such a state simply gives us a single result. However, we can instead seek to induce a quantum interference effect, which will reveal the global property we require.\n",
    "\n",
    "This general description illustrates the workings of many of the quantum algorithms that have already been discovered. One prominent example is Grover's algorithm, which reduces the complexity of searching through $N$ items from $O(N)$ to $O(N^{1/2})$. This quadratic speedup could be useful in many applications with tasks that can be expressed as an unstructured search, such as optimization problems and machine learning."
   ]
  },
  {
   "cell_type": "code",
   "execution_count": 3,
   "metadata": {
    "tags": [
     "remove_input"
    ]
   },
   "outputs": [
    {
     "data": {
      "text/html": [
       "<figure>\n",
       "\n",
       "\n",
       "\n",
       "<!DOCTYPE html>\n",
       "<html lang=\"en\">\n",
       "  \n",
       "  <head>\n",
       "    \n",
       "      <meta charset=\"utf-8\">\n",
       "      <title>Bokeh Application</title>\n",
       "      \n",
       "      \n",
       "        \n",
       "          \n",
       "        \n",
       "        \n",
       "          \n",
       "        <script type=\"text/javascript\" src=\"https://cdn.bokeh.org/bokeh/release/bokeh-2.1.1.min.js\" integrity=\"sha384-kLr4fYcqcSpbuI95brIH3vnnYCquzzSxHPU6XGQCIkQRGJwhg0StNbj1eegrHs12\" crossorigin=\"anonymous\"></script>\n",
       "        <script type=\"text/javascript\" src=\"https://cdn.bokeh.org/bokeh/release/bokeh-widgets-2.1.1.min.js\" integrity=\"sha384-xIGPmVtaOm+z0BqfSOMn4lOR6ciex448GIKG4eE61LsAvmGj48XcMQZtKcE/UXZe\" crossorigin=\"anonymous\"></script>\n",
       "        <script type=\"text/javascript\">\n",
       "            Bokeh.set_log_level(\"info\");\n",
       "        </script>\n",
       "        \n",
       "      \n",
       "      \n",
       "    \n",
       "  </head>\n",
       "  \n",
       "  \n",
       "  <body>\n",
       "    \n",
       "      \n",
       "        \n",
       "          \n",
       "          \n",
       "            \n",
       "              <div class=\"bk-root\" id=\"352e6706-bfe2-4413-b7c5-021e94152a85\" data-root-id=\"1058\"></div>\n",
       "            \n",
       "          \n",
       "        \n",
       "      \n",
       "      \n",
       "        <script type=\"application/json\" id=\"1169\">\n",
       "          {\"eca2e1e4-eea5-4e17-8d17-a00734f3f5b4\":{\"roots\":{\"references\":[{\"attributes\":{},\"id\":\"1017\",\"type\":\"BasicTicker\"},{\"attributes\":{\"line_alpha\":0.6,\"line_color\":\"blue\",\"line_width\":3,\"x\":{\"field\":\"x\"},\"y\":{\"field\":\"y\"}},\"id\":\"1026\",\"type\":\"Line\"},{\"attributes\":{\"source\":{\"id\":\"1002\"}},\"id\":\"1044\",\"type\":\"CDSView\"},{\"attributes\":{\"line_alpha\":0.1,\"line_color\":\"blue\",\"line_width\":3,\"x\":{\"field\":\"x\"},\"y\":{\"field\":\"y\"}},\"id\":\"1027\",\"type\":\"Line\"},{\"attributes\":{\"line_alpha\":0.1,\"line_color\":\"red\",\"line_width\":3,\"x\":{\"field\":\"x\"},\"y\":{\"field\":\"y\"}},\"id\":\"1042\",\"type\":\"Line\"},{\"attributes\":{\"data_source\":{\"id\":\"1002\"},\"glyph\":{\"id\":\"1041\"},\"hover_glyph\":null,\"muted_glyph\":null,\"nonselection_glyph\":{\"id\":\"1042\"},\"selection_glyph\":null,\"view\":{\"id\":\"1044\"}},\"id\":\"1043\",\"type\":\"GlyphRenderer\"},{\"attributes\":{\"label\":{\"value\":\"Quantum Search O(\\u221aN)\"},\"renderers\":[{\"id\":\"1043\"}]},\"id\":\"1055\",\"type\":\"LegendItem\"},{\"attributes\":{},\"id\":\"1020\",\"type\":\"ResetTool\"},{\"attributes\":{\"items\":[{\"id\":\"1039\"},{\"id\":\"1055\"}],\"location\":\"top_left\"},\"id\":\"1038\",\"type\":\"Legend\"},{\"attributes\":{\"active_drag\":\"auto\",\"active_inspect\":\"auto\",\"active_multi\":null,\"active_scroll\":\"auto\",\"active_tap\":\"auto\",\"tools\":[{\"id\":\"1020\"},{\"id\":\"1021\"}]},\"id\":\"1022\",\"type\":\"Toolbar\"},{\"attributes\":{\"axis_label\":\"Time Taken to Find Solution\",\"formatter\":{\"id\":\"1032\"},\"ticker\":{\"id\":\"1017\"}},\"id\":\"1016\",\"type\":\"LinearAxis\"},{\"attributes\":{},\"id\":\"1053\",\"type\":\"Selection\"},{\"attributes\":{},\"id\":\"1054\",\"type\":\"UnionRenderers\"},{\"attributes\":{\"data_source\":{\"id\":\"1001\"},\"glyph\":{\"id\":\"1026\"},\"hover_glyph\":null,\"muted_glyph\":null,\"nonselection_glyph\":{\"id\":\"1027\"},\"selection_glyph\":null,\"view\":{\"id\":\"1029\"}},\"id\":\"1028\",\"type\":\"GlyphRenderer\"},{\"attributes\":{\"end\":500},\"id\":\"1006\",\"type\":\"Range1d\"},{\"attributes\":{\"args\":{\"source\":{\"id\":\"1002\"}},\"code\":\"\\n        var data = source.data;\\n        var f = (10-cb_obj.value)*2 + 3\\n        var x = data['x']\\n        var y = data['y']\\n        for (var i = 0; i &lt; x.length; i++) {\\n            y[i] = f*Math.sqrt(x[i])\\n        }\\n        source.change.emit();\\n    \"},\"id\":\"1056\",\"type\":\"CustomJS\"},{\"attributes\":{\"data\":{\"x\":[0,1,2,3,4,5,6,7,8,9,10,11,12,13,14,15,16,17,18,19,20,21,22,23,24,25,26,27,28,29,30,31,32,33,34,35,36,37,38,39,40,41,42,43,44,45,46,47,48,49,50,51,52,53,54,55,56,57,58,59,60,61,62,63,64,65,66,67,68,69,70,71,72,73,74,75,76,77,78,79,80,81,82,83,84,85,86,87,88,89,90,91,92,93,94,95,96,97,98,99,100,101,102,103,104,105,106,107,108,109,110,111,112,113,114,115,116,117,118,119,120,121,122,123,124,125,126,127,128,129,130,131,132,133,134,135,136,137,138,139,140,141,142,143,144,145,146,147,148,149,150,151,152,153,154,155,156,157,158,159,160,161,162,163,164,165,166,167,168,169,170,171,172,173,174,175,176,177,178,179,180,181,182,183,184,185,186,187,188,189,190,191,192,193,194,195,196,197,198,199,200,201,202,203,204,205,206,207,208,209,210,211,212,213,214,215,216,217,218,219,220,221,222,223,224,225,226,227,228,229,230,231,232,233,234,235,236,237,238,239,240,241,242,243,244,245,246,247,248,249,250,251,252,253,254,255,256,257,258,259,260,261,262,263,264,265,266,267,268,269,270,271,272,273,274,275,276,277,278,279,280,281,282,283,284,285,286,287,288,289,290,291,292,293,294,295,296,297,298,299,300,301,302,303,304,305,306,307,308,309,310,311,312,313,314,315,316,317,318,319,320,321,322,323,324,325,326,327,328,329,330,331,332,333,334,335,336,337,338,339,340,341,342,343,344,345,346,347,348,349,350,351,352,353,354,355,356,357,358,359,360,361,362,363,364,365,366,367,368,369,370,371,372,373,374,375,376,377,378,379,380,381,382,383,384,385,386,387,388,389,390,391,392,393,394,395,396,397,398,399,400,401,402,403,404,405,406,407,408,409,410,411,412,413,414,415,416,417,418,419,420,421,422,423,424,425,426,427,428,429,430,431,432,433,434,435,436,437,438,439,440,441,442,443,444,445,446,447,448,449,450,451,452,453,454,455,456,457,458,459,460,461,462,463,464,465,466,467,468,469,470,471,472,473,474,475,476,477,478,479,480,481,482,483,484,485,486,487,488,489,490,491,492,493,494,495,496,497,498,499],\"y\":{\"__ndarray__\":\"AAAAAAAAAAAAAAAAAAAeQBBIF4CUNiVA38fSORP7KUAAAAAAAAAuQF513iFAxTBAG4/IMgVfMkBbyTWv19czQBBIF4CUNjVAAAAAAACANkCetSy3krc3QEGYvWrr3zhA38fSORP7OUBURBuQqAo7QFS7UXD7DzxA7Fk6xiAMPUAAAAAAAAA+QG3cieBc7D5AF+wiwN7RP0AZCR4Bi1hAQF513iFAxUBAncyDzUUvQUA9Eb+TzJZBQNWTH47/+0FAG4/IMgVfQkAAAAAAAMBCQPcMIQkPH0NA6BVea058Q0BbyTWv19dDQFRMXhrCMURANjsT9SKKRECnNRLFDeFEQBBIF4CUNkVA4aNMt8eKRUBoadi8tt1FQAqGesRvL0ZAAAAAAACARkB1ni24c89GQPOVp2LWHUdAUSZFtTJrR0CetSy3krdHQBD/BdD/AkhAPrGD1YJNSEBKx3sXJJdIQEGYvWrr30hADLDNMuAnSUAhw6lqCW9JQKg6sqxttUlA38fSORP7SUAAAAAAAEBKQBQaHaA5hEpAkW9ac8XHSkBURBuQqApLQCqMb87nTEtAqtYszIeOS0C6M7DwjM9LQFS7UXD7D0xAZmKRT9dPTEAp6ANmJI9MQO3kBWHmzUxA7Fk6xiAMTUAijdn11klNQCF61CwMh01ACa7QhsPDTUAAAAAAAABOQEY+13bEO05AFpmmrRN3TkCFThZM8LFOQG3cieBc7E5AEcZr4VsmT0C7yWOu719PQKs2eZEamU9AF+wiwN7RT0BZMyMuHwVQQDmRk7odIVBA7LwjBOw8UEAZCR4Bi1hQQKVmuZ/7c1BA9BF3xj6PUEDp3HpUVapQQF513iFAxVBAAAAAAADgUECiWMy5lfpQQGZCBRQCFVFAncyDzUUvUUCwK3efYUlRQLFAoD1WY1FAuAWKViR9UUA9Eb+TzJZRQM1e/JlPsFFANohhCa7JUUAQl5596OJRQNWTH47/+1FA7PQ1zvMUUkDWDUDNxS1SQEeczhZ2RlJAG4/IMgVfUkD8II2lc3dSQA5fFPDBj1JAMTIOkPCnUkAAAAAAAMBSQFH3YLfw11JAshq1KsPvUkA+GqfLdwdTQPcMIQkPH1NA8BhkT4k2U0CAGB8I501TQOBJhJooZVNA6BVea058U0Ck+SLdWJNTQOidCFBIqlNAcicWIh3BU0BbyTWv19dTQDOjRVF47lNAhPMnYP8EVEAKp9IxbRtUQFRMXhrCMVRAQHMUbP5HVEA8f313Il5UQOnybYsudFRANjsT9SKKVEAAAAAAAKBUQKT/N/bFtVRA0no7IHXLVECnNRLFDeFUQLUSViqQ9lRAgEw9lPwLVUCzUaRFUyFVQBBIF4CUNlVA5Dnbg8BLVUC88faP12BVQL6HO+LZdVVA4aNMt8eKVUBPeKhKoZ9VQLJ2r9ZmtFVAccOrlBjJVUBoadi8tt1VQMJQaIZB8lVAX/uMJ7kGVkAVCX3VHRtWQAqGesRvL1ZAPAXZJ69DVkBKiQMy3FdWQFw9ghT3a1ZAAAAAAACAVkDUwU8k95NWQIW5cbDcp1ZA5G6Y0rC7VkB1ni24c89WQBL31o0l41ZA4rJ6f8b2VkAlDUS4VgpXQPOVp2LWHVdAUWVnqEUxV0ChLpeypERXQKw1oKnzV1dAUSZFtTJrV0DWz6X8YX5XQOjEQqaBkVdAOeEA2JGkV0CetSy3krdXQJbbfWiEyldAEjEaEGfdV0A5/ZjROvBXQBD/BdD/AlhAoWbkLbYVWEBwuTENXihYQOCiaI/3OlhAPrGD1YJNWEAAAAAAAGBYQOzP3y5vclhApg2tgdCEWEBKx3sXJJdYQJCR7A5qqVhA/twuhqK7WECyOwObzc1YQEGYvWrr31hAEF5HEvzxWEC0kyGu/wNZQLDnZlr2FVlADLDNMuAnWUAp3alSvTlZQCvg7tSNS1lAZoUx1FFdWUAhw6lqCW9ZQBB9NLK0gFlA0DxVxFOSWUDJ3ze65qNZQKg6sqxttVlA7LJFtOjGWUCdziDpV9hZQKS6IGO76VlA38fSORP7WUBd33WEXwxaQODt+1mgHVpA+0YL0dUuWkAAAAAAAEBaQPZC7fweUVpA2pme3TJiWkBSMpm3O3NaQBQaHaA5hFpAOnQmrCyVWkCbp27wFKZaQHeGbYHytlpAkW9ac8XHWkDoaC3ajdhaQEY0oMlL6VpAwF0vVf/5WkBURBuQqApbQNgcaY1HG1tAS+/jX9wrW0DKjh0aZzxbQCqMb87nTFtAgSP8jl5dW0CYJK9ty21bQI7WPnwufltAqtYszIeOW0CQ8sZu155bQPf9J3Udr1tA56M48Fm/W0C6M7DwjM9bQOxpFYe231tAyDS/w9bvW0AqddW27f9bQFS7UXD7D1xAAAAAAAAgXEC0WX91+y9cQIquQuDtP1xAZmKRT9dPXEDFAYjSt19cQCzpGHiPb1xAVekMT15/XEAp6ANmJI9cQJl+dcvhnlxAc5OxjZauXEAw8+C6Qr5cQO3kBWHmzVxAfLz8jYHdXEC3aXxPFO1cQCYFF7Oe/FxA7Fk6xiAMXUA4bTCWmhtdQBUDIDAMK11A3CANoXU6XUAijdn11kldQGRNRTswWV1AUCHvfYFoXUDc+1TKynddQCF61CwMh11ADlirsUWWXUAF4/dkd6VdQGNquVKhtF1ACa7QhsPDXUDlSgAN3tJdQJkl7fDw4V1ALdMePvzwXUAAAAAAAABeQNLU3kH8Dl5AGVrtDvEdXkCa2UFy3ixeQEY+13bEO15AfXKNJ6NKXkCnvCmPelleQDIaV7hKaF5AFpmmrRN3XkC+r4951YVeQHyTcCaQlF5AhY2OvkOjXkCFThZM8LFeQLxAHNmVwF5A0dicbzTPXkA/5XwZzN1eQG3cieBc7F5Aiyl6zub6XkAfeO3saQlfQFL+bEXmF19AEcZr4VsmX0D79EbKyjRfQBcTRgkzQ19AfFCbp5RRX0C7yWOu719fQFTLpyZEbl9A+BNbGZJ8X0DQFV2P2YpfQKs2eZEamV9AOA9nKFWnX0AyqcpcibVfQKK8NDe3w19AF+wiwN7RX0AAAAAAAOBfQA0hJP8a7l9ArRHVxS/8X0BZMyMuHwVgQIDfTGUjDGBAOH1vjCQTYEDyN4qnIhpgQDmRk7odIWBA6Xp5yRUoYED7cCHYCi9gQPWSaOr8NWBA7LwjBOw8YEAxoB8p2ENgQJ3bIF3BSmBAehPko6dRYEAZCR4Bi1hgQA6ye3hrX2BADU+iDUlmYEB8gi/EI21gQKVmuZ/7c2BAnKPOo9B6YEDVhPbTooFgQGQOsTNyiGBA9BF3xj6PYEBlQ7qPCJZgQDZN5ZLPnGBAiORb05OjYEDp3HpUVapgQNg7mBkUsWBA80sDJtC3YED2rwR9ib5gQF513iFAxWBA2CbMF/TLYEBv3gJipdJgQGtXsQNU2WBAAAAAAADgYEC0ChFaqeZgQI5/ABVQ7WBAAU3kM/TzYECiWMy5lfpgQKCPwqk0AWFAB/fKBtEHYUDAu+PTag5hQGZCBRQCFWFA2DYiypYbYUCkmyf5KCJhQCrZ/KO4KGFAncyDzUUvYUDD1ph40DVhQI3qEqhYPGFAdJvDXt5CYUCwK3efYUlhQDKa9GziT2FAd7D9yWBWYUAwEE+53FxhQLFAoD1WY2FAPLyjWc1pYUAe/QYQQnBhQJqKcmO0dmFAuAWKViR9YUDSNezrkYNhQBUVMyb9iWFAvdzzB2aQYUA9Eb+TzJZhQDKOIMwwnWFAOpKfs5KjYUCdyr5M8qlhQM1e/JlPsGFA0fvRnaq2YUB237RaA71hQGvjFdNZw2FANohhCa7JYUAAAAAAANBhQEc5VblP1mFAaunAN53cYUAQl5596OJhQHikRY0x6WFAnVkJaXjvYUBA7jgTvfVhQNWTH47/+2FATH8E3D8CYkC88ir/fQhiQPZG0vm5DmJA7PQ1zvMUYkARn41+KxtiQIQaDQ1hIWJANHjke5QnYkDWDUDNxS1iQMx+SAP1M2JA7sQiICI6YkA0OfAlTUBiQEeczhZ2RmJAAR/Y9JxMYkDAaiPCwVJiQLmpw4DkWGJAG4/IMgVfYkApXz7aI2ViQDL3LXlAa2JAeNWcEVtxYkD8II2lc3diQDax/TaKfWJAsBXqx56DYkCRnUpasYliQA5fFPDBj2JAyD45i9CVYkAT96ct3ZtiQCQfTNnnoWJAMTIOkPCnYkB4ltNT961iQDSkfib8s2JAeKzuCf+5YkAAAAAAAMBiQOb1iwr/xWJARvJoK/zLYkDSbGpk99FiQFH3YLfw12JACUQaJujdYkAbLGGy3eNiQMq1/V3R6WJAshq1KsPvYkDxzUkas/ViQDGCey6h+2JAtC8HaY0BY0A+GqfLdwdjQP7WElhgDWNAWFL/D0cTY0Cp1R71KxljQPcMIQkPH2NAjwyzTfAkY0CaVn/EzypjQJ7gLW+tMGNA8BhkT4k2Y0Aa7MRmYzxjQCnK8LY7QmNA/quFQRJIY0CAGB8I501jQMQpVgy6U2NAMZLBT4tZY0CGofXTWl9jQOBJhJooZWNApyT9pPRqY0B9d+30vnBjQBE54IuHdmNA6BVea058Y0Ajde2UE4JjQCx9EgrXh2NAXxhPzJiNY0Ck+SLdWJNjQPagCz4XmWNA7l+E8NOeY0A1Xgb2jqRjQOidCFBIqmNAAAAAAACwY0CfSF8HtrVjQFkjl2dqu2NAcicWIh3BY0AO3Eg4zsZjQFW8mat9zGNAmTtxfSvSY0BbyTWv19djQFvVS0KC3WNAj9MVOCvjY0AaQPSR0uhjQDOjRVF47mNA/5Rmdxz0Y0BuwbEFv/ljQP/rf/1f/2NAhPMnYP8EZEDa1f4unQpkQJazV2s5EGRArNODFtQVZEAKp9IxbRtkQCzMkb4EIWRApBINvpomZECdfo4xLyxkQFRMXhrCMWRAhvPCeVM3ZEDbKgFR4zxkQD/rW6FxQmRAQHMUbP5HZEBUSmqyiU1kQCtEm3UTU2RA4YPjtptYZEA8f313Il5kQNoBorinY2RAUzCIeytpZEBgi2XBrW5kQOnybYsudGRAIKnT2q15ZECBVcewK39kQNcHeA6ohGRANjsT9SKKZEDv2MRlnI9kQHk7t2EUlWRAWTET6oqaZEAAAAAAAKBkQKBmo6RzpWRA/6Ah2eWqZEA/ap2eVrBkQKT/N/bFtWRASyMR4TO7ZEDqHkdgoMBkQHbG9nQLxmRA0no7IHXLZEBzLC9j3dBkQPld6j5E1mRAzCaEtKnbZECnNRLFDeFkQCnTqHFw5mRAVeRau9HrZEAV7TmjMfFkQA==\",\"dtype\":\"float64\",\"order\":\"little\",\"shape\":[500]}},\"selected\":{\"id\":\"1053\"},\"selection_policy\":{\"id\":\"1054\"}},\"id\":\"1002\",\"type\":\"ColumnDataSource\"},{\"attributes\":{\"label\":{\"value\":\"Classical Search O(N)\"},\"renderers\":[{\"id\":\"1028\"}]},\"id\":\"1039\",\"type\":\"LegendItem\"},{\"attributes\":{\"data\":{\"x\":[0,1,2,3,4,5,6,7,8,9,10,11,12,13,14,15,16,17,18,19,20,21,22,23,24,25,26,27,28,29,30,31,32,33,34,35,36,37,38,39,40,41,42,43,44,45,46,47,48,49,50,51,52,53,54,55,56,57,58,59,60,61,62,63,64,65,66,67,68,69,70,71,72,73,74,75,76,77,78,79,80,81,82,83,84,85,86,87,88,89,90,91,92,93,94,95,96,97,98,99,100,101,102,103,104,105,106,107,108,109,110,111,112,113,114,115,116,117,118,119,120,121,122,123,124,125,126,127,128,129,130,131,132,133,134,135,136,137,138,139,140,141,142,143,144,145,146,147,148,149,150,151,152,153,154,155,156,157,158,159,160,161,162,163,164,165,166,167,168,169,170,171,172,173,174,175,176,177,178,179,180,181,182,183,184,185,186,187,188,189,190,191,192,193,194,195,196,197,198,199,200,201,202,203,204,205,206,207,208,209,210,211,212,213,214,215,216,217,218,219,220,221,222,223,224,225,226,227,228,229,230,231,232,233,234,235,236,237,238,239,240,241,242,243,244,245,246,247,248,249,250,251,252,253,254,255,256,257,258,259,260,261,262,263,264,265,266,267,268,269,270,271,272,273,274,275,276,277,278,279,280,281,282,283,284,285,286,287,288,289,290,291,292,293,294,295,296,297,298,299,300,301,302,303,304,305,306,307,308,309,310,311,312,313,314,315,316,317,318,319,320,321,322,323,324,325,326,327,328,329,330,331,332,333,334,335,336,337,338,339,340,341,342,343,344,345,346,347,348,349,350,351,352,353,354,355,356,357,358,359,360,361,362,363,364,365,366,367,368,369,370,371,372,373,374,375,376,377,378,379,380,381,382,383,384,385,386,387,388,389,390,391,392,393,394,395,396,397,398,399,400,401,402,403,404,405,406,407,408,409,410,411,412,413,414,415,416,417,418,419,420,421,422,423,424,425,426,427,428,429,430,431,432,433,434,435,436,437,438,439,440,441,442,443,444,445,446,447,448,449,450,451,452,453,454,455,456,457,458,459,460,461,462,463,464,465,466,467,468,469,470,471,472,473,474,475,476,477,478,479,480,481,482,483,484,485,486,487,488,489,490,491,492,493,494,495,496,497,498,499],\"y\":[0,1,2,3,4,5,6,7,8,9,10,11,12,13,14,15,16,17,18,19,20,21,22,23,24,25,26,27,28,29,30,31,32,33,34,35,36,37,38,39,40,41,42,43,44,45,46,47,48,49,50,51,52,53,54,55,56,57,58,59,60,61,62,63,64,65,66,67,68,69,70,71,72,73,74,75,76,77,78,79,80,81,82,83,84,85,86,87,88,89,90,91,92,93,94,95,96,97,98,99,100,101,102,103,104,105,106,107,108,109,110,111,112,113,114,115,116,117,118,119,120,121,122,123,124,125,126,127,128,129,130,131,132,133,134,135,136,137,138,139,140,141,142,143,144,145,146,147,148,149,150,151,152,153,154,155,156,157,158,159,160,161,162,163,164,165,166,167,168,169,170,171,172,173,174,175,176,177,178,179,180,181,182,183,184,185,186,187,188,189,190,191,192,193,194,195,196,197,198,199,200,201,202,203,204,205,206,207,208,209,210,211,212,213,214,215,216,217,218,219,220,221,222,223,224,225,226,227,228,229,230,231,232,233,234,235,236,237,238,239,240,241,242,243,244,245,246,247,248,249,250,251,252,253,254,255,256,257,258,259,260,261,262,263,264,265,266,267,268,269,270,271,272,273,274,275,276,277,278,279,280,281,282,283,284,285,286,287,288,289,290,291,292,293,294,295,296,297,298,299,300,301,302,303,304,305,306,307,308,309,310,311,312,313,314,315,316,317,318,319,320,321,322,323,324,325,326,327,328,329,330,331,332,333,334,335,336,337,338,339,340,341,342,343,344,345,346,347,348,349,350,351,352,353,354,355,356,357,358,359,360,361,362,363,364,365,366,367,368,369,370,371,372,373,374,375,376,377,378,379,380,381,382,383,384,385,386,387,388,389,390,391,392,393,394,395,396,397,398,399,400,401,402,403,404,405,406,407,408,409,410,411,412,413,414,415,416,417,418,419,420,421,422,423,424,425,426,427,428,429,430,431,432,433,434,435,436,437,438,439,440,441,442,443,444,445,446,447,448,449,450,451,452,453,454,455,456,457,458,459,460,461,462,463,464,465,466,467,468,469,470,471,472,473,474,475,476,477,478,479,480,481,482,483,484,485,486,487,488,489,490,491,492,493,494,495,496,497,498,499]},\"selected\":{\"id\":\"1036\"},\"selection_policy\":{\"id\":\"1037\"}},\"id\":\"1001\",\"type\":\"ColumnDataSource\"},{\"attributes\":{\"below\":[{\"id\":\"1012\"}],\"center\":[{\"id\":\"1015\"},{\"id\":\"1019\"},{\"id\":\"1038\"}],\"left\":[{\"id\":\"1016\"}],\"plot_height\":400,\"plot_width\":800,\"renderers\":[{\"id\":\"1028\"},{\"id\":\"1043\"}],\"sizing_mode\":\"scale_width\",\"title\":{\"id\":\"1031\"},\"toolbar\":{\"id\":\"1022\"},\"x_range\":{\"id\":\"1004\"},\"x_scale\":{\"id\":\"1008\"},\"y_range\":{\"id\":\"1006\"},\"y_scale\":{\"id\":\"1010\"}},\"id\":\"1003\",\"subtype\":\"Figure\",\"type\":\"Plot\"},{\"attributes\":{},\"id\":\"1010\",\"type\":\"LinearScale\"},{\"attributes\":{\"end\":10.0,\"format\":\"0[.]00\",\"js_property_callbacks\":{\"change:value\":[{\"id\":\"1056\"}]},\"show_value\":false,\"start\":1.0,\"step\":0.1,\"title\":\"Relative Speed of Quantum Computer\",\"value\":7.5},\"id\":\"1057\",\"type\":\"Slider\"},{\"attributes\":{},\"id\":\"1034\",\"type\":\"BasicTickFormatter\"},{\"attributes\":{},\"id\":\"1008\",\"type\":\"LinearScale\"},{\"attributes\":{},\"id\":\"1037\",\"type\":\"UnionRenderers\"},{\"attributes\":{\"source\":{\"id\":\"1001\"}},\"id\":\"1029\",\"type\":\"CDSView\"},{\"attributes\":{\"children\":[{\"id\":\"1003\"},{\"id\":\"1057\"}]},\"id\":\"1058\",\"type\":\"Column\"},{\"attributes\":{},\"id\":\"1036\",\"type\":\"Selection\"},{\"attributes\":{},\"id\":\"1013\",\"type\":\"BasicTicker\"},{\"attributes\":{\"line_alpha\":0.6,\"line_color\":\"red\",\"line_width\":3,\"x\":{\"field\":\"x\"},\"y\":{\"field\":\"y\"}},\"id\":\"1041\",\"type\":\"Line\"},{\"attributes\":{},\"id\":\"1032\",\"type\":\"BasicTickFormatter\"},{\"attributes\":{\"text\":\"\"},\"id\":\"1031\",\"type\":\"Title\"},{\"attributes\":{},\"id\":\"1021\",\"type\":\"SaveTool\"},{\"attributes\":{\"axis\":{\"id\":\"1012\"},\"ticker\":null},\"id\":\"1015\",\"type\":\"Grid\"},{\"attributes\":{\"end\":500},\"id\":\"1004\",\"type\":\"Range1d\"},{\"attributes\":{\"axis_label\":\"Size of Problem\",\"formatter\":{\"id\":\"1034\"},\"ticker\":{\"id\":\"1013\"}},\"id\":\"1012\",\"type\":\"LinearAxis\"},{\"attributes\":{\"axis\":{\"id\":\"1016\"},\"dimension\":1,\"ticker\":null},\"id\":\"1019\",\"type\":\"Grid\"}],\"root_ids\":[\"1058\"]},\"title\":\"Bokeh Application\",\"version\":\"2.1.1\"}}\n",
       "        </script>\n",
       "        <script type=\"text/javascript\">\n",
       "          (function() {\n",
       "            var fn = function() {\n",
       "              Bokeh.safely(function() {\n",
       "                (function(root) {\n",
       "                  function embed_document(root) {\n",
       "                    \n",
       "                  var docs_json = document.getElementById('1169').textContent;\n",
       "                  var render_items = [{\"docid\":\"eca2e1e4-eea5-4e17-8d17-a00734f3f5b4\",\"root_ids\":[\"1058\"],\"roots\":{\"1058\":\"352e6706-bfe2-4413-b7c5-021e94152a85\"}}];\n",
       "                  root.Bokeh.embed.embed_items(docs_json, render_items);\n",
       "                \n",
       "                  }\n",
       "                  if (root.Bokeh !== undefined) {\n",
       "                    embed_document(root);\n",
       "                  } else {\n",
       "                    var attempts = 0;\n",
       "                    var timer = setInterval(function(root) {\n",
       "                      if (root.Bokeh !== undefined) {\n",
       "                        clearInterval(timer);\n",
       "                        embed_document(root);\n",
       "                      } else {\n",
       "                        attempts++;\n",
       "                        if (attempts > 100) {\n",
       "                          clearInterval(timer);\n",
       "                          console.log(\"Bokeh: ERROR: Unable to run BokehJS code because BokehJS library is missing\");\n",
       "                        }\n",
       "                      }\n",
       "                    }, 10, root)\n",
       "                  }\n",
       "                })(window);\n",
       "              });\n",
       "            };\n",
       "            if (document.readyState != \"loading\") fn();\n",
       "            else document.addEventListener(\"DOMContentLoaded\", fn);\n",
       "          })();\n",
       "        </script>\n",
       "    \n",
       "  </body>\n",
       "  \n",
       "</html><figcaption>\n",
       "Comparing performance of algorithms across different platforms is difficult. What we can tell (through big-O-notation) is \n",
       "despite the difference in speeds between our classical and quantum computers, for a large enough problem, the quantum search \n",
       "algorithm will always out-perform the classical search algorithm.</figcaption></figure>"
      ],
      "text/plain": [
       "<IPython.core.display.HTML object>"
      ]
     },
     "execution_count": 3,
     "metadata": {},
     "output_type": "execute_result"
    }
   ],
   "source": [
    "# This code is to create the interactive figure\n",
    "from bokeh.layouts import column\n",
    "from bokeh.models import ColumnDataSource, CustomJS, Slider\n",
    "from bokeh.plotting import figure, show\n",
    "from bokeh.embed import file_html\n",
    "from bokeh.resources import CDN\n",
    "import numpy as np\n",
    "import IPython\n",
    "\n",
    "x = np.arange(0,500)\n",
    "y_linear = x\n",
    "y_sqrt = 7.5*np.sqrt(x)\n",
    "\n",
    "linear_source = ColumnDataSource(data=dict(x=x, y=y_linear))\n",
    "sqrt_source = ColumnDataSource(data=dict(x=x, y=y_sqrt))\n",
    "\n",
    "plot = figure(\n",
    "              plot_height=400, \n",
    "              plot_width=800,\n",
    "              sizing_mode=\"scale_width\",\n",
    "              tools=\"reset,save\",\n",
    "              x_range=[0, 500], y_range=[0, 500], \n",
    "              x_axis_label=\"Size of Problem\",\n",
    "              y_axis_label=\"Time Taken to Find Solution\")\n",
    "plot.line('x', 'y', source=linear_source, line_width=3, line_alpha=0.6, color=\"blue\", legend_label=\"Classical Search O(N)\")\n",
    "plot.line('x', 'y', source=sqrt_source, line_width=3, line_alpha=0.6, color=\"red\", legend_label=\"Quantum Search O(√N)\")\n",
    "plot.legend.location = \"top_left\"\n",
    "\n",
    "callback = CustomJS(args=dict(source=sqrt_source), code=\"\"\"\n",
    "        var data = source.data;\n",
    "        var f = (10-cb_obj.value)*2 + 3\n",
    "        var x = data['x']\n",
    "        var y = data['y']\n",
    "        for (var i = 0; i < x.length; i++) {\n",
    "            y[i] = f*Math.sqrt(x[i])\n",
    "        }\n",
    "        source.change.emit();\n",
    "    \"\"\")\n",
    "\n",
    "speed_slider = Slider(title=\"Relative Speed of Quantum Computer\", value=7.5, start=1.0, end=10.0, step=0.1, show_value=False)\n",
    "speed_slider.js_on_change('value', callback)\n",
    "\n",
    "layout = column(plot, speed_slider)\n",
    "\n",
    "caption = \"\"\"\n",
    "Comparing performance of algorithms across different platforms is difficult. What we can tell (through big-O-notation) is \n",
    "despite the difference in speeds between our classical and quantum computers, for a large enough problem, the quantum search \n",
    "algorithm will always out-perform the classical search algorithm.\"\"\"\n",
    "\n",
    "html_repr = file_html(layout, CDN)\n",
    "html_fig = \"<figure>{0}<figcaption>{1}</figcaption></figure>\".format(html_repr, caption)\n",
    "IPython.display.HTML(html_fig)"
   ]
  },
  {
   "cell_type": "markdown",
   "metadata": {},
   "source": [
    "An even more impressive speedup is obtained with Shor's algorithm, which analyses periodic functions at the heart of the factorization problem. This allows a quantum solution for factoring $n$-digit numbers with complexity $O(n^3)$. This is a superpolynomial speedup compared with the complexity for digital computers, which is worse than $O\\left(e^{n^{1/3}}\\right)$.\n",
    "\n",
    "Another approach towards quantum algorithms is to use quantum computers to solve quantum problems. As we will see in the next chapter, expressing a quantum state requires an amount of information that scales exponentially with the number of qubits. Just writing down the state of $n$ qubits therefore becomes an intractable task for digital computers as $n$ increases. However, for a quantum computer we just need $n$ qubits to do the same job. This natural capability to express and manipulate quantum states allows us to study and better understand quantum systems of interest, such as molecules and fundamental particles.\n",
    "\n",
    "Applying and adapting quantum algorithms in different industries therefore has the promise of enabling disruptive use cases in business and science. These include breakthroughs in drug discovery, machine learning, materials discovery, option pricing, protein folding, and supply chain.$^{3}$ Particularly promising are those problems for which classical algorithms face inherent scaling limits and which do not require a large classical dataset to be loaded. For quantum advantage, a given problem's answers need to strongly depend on exponentially many entangled degrees of freedom with structure such that quantum mechanics evolves to a solution without having to go through all paths. Note, however, that the precise relationship between problems that are 'easy' for quantum computers (solvable in polynomial time) and other complexity-theoretic classes is still an open question.$^{4}$\n",
    "\n",
<<<<<<< HEAD
    "This is just a taste of how quantum algorithms can perform computation in a unique way. More details on these approaches can be found in later chapters. But first we need to look beyond the single qubit and invest some time into understanding the full set of quantum gates that we will need. This is the focus of the next chapter."
=======
    "This is just a taste of how quantum algorithms can perform computation in an unique way. More details on these approaches can be found in later chapters. But first we need to look beyond the single qubit and invest some time into understanding the full set of quantum gates that we will need. This is the focus of the next chapter."
>>>>>>> e1461c53
   ]
  },
  {
   "cell_type": "markdown",
   "metadata": {},
   "source": [
    "## 6. References <a id='references'></a>\n",
    "\n",
    "1. https://lists.gforge.inria.fr/pipermail/cado-nfs-discuss/2020-February/001166.html\n",
    "2. Albert Einstein, Leopold Infeld (1938). The Evolution of Physics: The Growth of Ideas from Early Concepts to Relativity and Quanta. Cambridge University Press.\n",
    "3. https://www.ibm.com/thought-leadership/institute-business-value/report/quantumstrategy\n",
    "4. https://www.cs.virginia.edu/~robins/The_Limits_of_Quantum_Computers.pdf\n",
    "5. Image: Cmglee / CC BY-SA (https://creativecommons.org/licenses/by-sa/4.0)"
   ]
  }
 ],
 "metadata": {
  "kernelspec": {
   "display_name": "Python 3",
   "language": "python",
   "name": "python3"
  },
  "language_info": {
   "codemirror_mode": {
    "name": "ipython",
    "version": 3
   },
   "file_extension": ".py",
   "mimetype": "text/x-python",
   "name": "python",
   "nbconvert_exporter": "python",
   "pygments_lexer": "ipython3",
   "version": "3.7.6"
  },
  "widgets": {
   "application/vnd.jupyter.widget-state+json": {
    "state": {},
    "version_major": 2,
    "version_minor": 0
   }
  }
 },
 "nbformat": 4,
 "nbformat_minor": 4
}<|MERGE_RESOLUTION|>--- conflicted
+++ resolved
@@ -346,11 +346,7 @@
     "\n",
     "Applying and adapting quantum algorithms in different industries therefore has the promise of enabling disruptive use cases in business and science. These include breakthroughs in drug discovery, machine learning, materials discovery, option pricing, protein folding, and supply chain.$^{3}$ Particularly promising are those problems for which classical algorithms face inherent scaling limits and which do not require a large classical dataset to be loaded. For quantum advantage, a given problem's answers need to strongly depend on exponentially many entangled degrees of freedom with structure such that quantum mechanics evolves to a solution without having to go through all paths. Note, however, that the precise relationship between problems that are 'easy' for quantum computers (solvable in polynomial time) and other complexity-theoretic classes is still an open question.$^{4}$\n",
     "\n",
-<<<<<<< HEAD
-    "This is just a taste of how quantum algorithms can perform computation in a unique way. More details on these approaches can be found in later chapters. But first we need to look beyond the single qubit and invest some time into understanding the full set of quantum gates that we will need. This is the focus of the next chapter."
-=======
     "This is just a taste of how quantum algorithms can perform computation in an unique way. More details on these approaches can be found in later chapters. But first we need to look beyond the single qubit and invest some time into understanding the full set of quantum gates that we will need. This is the focus of the next chapter."
->>>>>>> e1461c53
    ]
   },
   {
