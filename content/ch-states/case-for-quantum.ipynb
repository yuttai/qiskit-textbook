{
 "cells": [
  {
   "cell_type": "markdown",
   "metadata": {
    "tags": [
     "remove_cell"
    ]
   },
   "source": [
    "# The Case for Quantum Computers"
   ]
  },
  {
   "cell_type": "markdown",
   "metadata": {
    "tags": [
     "contents"
    ]
   },
   "source": [
    "## Contents\n",
    "\n",
    "1. [The Complexity of Adding](#adding)    \n",
    "2. [Big O Notation](#big-o)    \n",
    "3. [Complexity Theory](#complexity)    \n",
    "4. [Beyond Digital Computation](#beyond)       \n",
    "5. [When to Use a Quantum Computer](#when)\n",
    "6. [References](#references) "
   ]
  },
  {
   "cell_type": "markdown",
   "metadata": {},
   "source": [
    "## 1. The Complexity of Adding <a id=\"adding\"></a>\n",
    "\n",
    "The case for quantum computers, simply put, is that they can solve certain problems that no classical computer ever could. To understand why this is, we first need to consider how much computational effort is required to solve certain problems.\n",
    "\n",
    "To begin, we can revisit the algorithm considered in the first section: adding two numbers.\n",
    "\n",
    "```\n",
    "   9213\n",
    "+  1854\n",
    "=  ????\n",
    "```\n",
    "\n",
    "Adding two $n$-digit numbers can be done with a set of simple operations, each of which consists of just adding two single-digit numbers. To analyze the complexity of the procedure, we can think about how many of these basic additions are required and how this number depends on $n$. We'll refer to this number as $c(n)$.\n",
    "\n",
    "In the easiest case, where we don't need to carry a 1 at any point, only $n$ basic additions are required. In the worst case, we will need to perform $n$ carry operations, each of which will require an extra basic addition. From these considerations, we can conclude that $n \\leq c(n) \\leq 2n$.\n",
    "\n",
    "\n",
    "## 2. Big O Notation <a id=\"big-o\"></a>\n",
    "\n",
    "We can summarize this result by saying that $c(n)$ grows linearly with $n$. More generally, we can say that a linear function of $n$ can be found which acts as an upper bound for $c(n)$ when $n$ is large. Since this is a long and wordy sentence, we won't actually want to say this very often. Instead, we can express it more compactly using 'big O notation'.\n",
    "\n",
    "<p>\n",
    " <details>\n",
    "  <summary>Definition: Big O notation (Click to expand)</summary>\n",
<<<<<<< HEAD
    "For some example functions $f(x)$ and $g(x)$ and parameter $x$, the statement $f(x) = O(g(x))$  means that there exists a finite numbers $M>0$ and $x_0$ such that\n",
=======
    "For some example functions $f(x)$ and $g(x)$ and parameter $x$, the statement $f(x) = O(g(x))$  means that there exists some finite numbers $M>0$ and $x_0$ such that\n",
>>>>>>> af783dee
    "$$\n",
    "g(x) \\leq M f(x) \\forall x>x_0.\n",
    "$$ \n",
    " </details>\n",
    "</p>\n",
    "\n",
    "Big O notation is useful as it allows us to compare how the resources/runtime required by an algorithm scale with input size, independent of the specific platform and algorithm implementation under consideration. Below are examples of common scaling factors of a runtime $N$ as a function of input size $n$; it is clear that for a sufficiently large problem size the runtime of a $O(a^n)$ algorithm will exceed that of a $O(n^b)$ algorithm, where $a$ and $b$ are constants.\n",
    "\n",
    "<figure>\n",
    "  <img src=\"images/1920px-Comparison_computational_complexity.png\" alt=\"Drawing\" style=\"max-width: 400px;\"/>\n",
    "  <figcaption>Comparisons of different time complexities. n is the number of input bits, and N is the number of operations required. [5]</figcaption>\n",
    "</figure>\n",
    "\n",
    "With this notation, the property described above is expressed simply as $c(n) = O(n)$. This captures the linear behavior without needing to dwell on the specifics. Therefore, independent of whether $c(n) = n$, $c(n) = 2n$, or something else, we can simply say that $c(n) = O(n)$.\n",
    "\n",
    "There is a hidden assumption in what we have considered so far. By talking about the number of digits, we have assumed the use of a specific number system. However, the number of digits will depend on which number system we are using, be it decimal, binary, or something else. For example, the number of bits $n_2$ required to express a number is related to the number of decimal digits $n_{10}$ required to express the same number by\n",
    "\n",
    "$n_2 = \\left\\lceil \\frac{\\log 10}{ \\log 2} \\, n_{10} \\right\\rceil \\approx 3.3 \\, n_{10}.$\n",
    "\n",
    "Since this too is a linear relationship, it does not change how we express the complexity using big O notation. We can equally say that $c(n_2) = O(n_2)$, $c(n_{10}) = O(n_{10})$, or even $c(n_{10}) = O(n_{2})$. It is for this reason that we can often simply speak of the number of digits, $n$, without needing to specify what number system is used.\n",
    "\n",
    "\n",
    "## 3. Complexity Theory <a id=\"complexity\"></a>\n",
    "\n",
    "Complexity theory is the study of the computational effort required to run any algorithm. By considering the best possible algorithm to solve a given problem, we can also study the computational effort inherent in solving this problem. For addition we already know the optimal algorithm, and so know that it is a problem with $O(n)$ complexity.\n",
    "\n",
    "Multiplication is not quite so simple. Algorithms you learned at school for multiplying two $n$-digit numbers will have required $O(n^2)$ basic operations, such as single-digit additions and multiplications. Though algorithms with lower asymptotic complexity have been found, it is widely regarded as impossible to perform multiplication with $O(n)$ complexity.\n",
    "\n",
    "Even so, multiplication is far from being the most complex problem. An example of a problem with far greater complexity is factorization: taking an $n$-digit number and finding its prime factors. The best known algorithm in this case has a complexity that is worse than $O\\left(e^{n^{1/3}}\\right)$. The exponential here means that the complexity grows very quickly and makes factorization a very hard problem to solve.\n",
    "\n",
    "To demonstrate this point using actual computation time, we can take a recent example.$^{1}$ Consider the following 829-digit number."
   ]
  },
  {
   "cell_type": "code",
   "execution_count": 1,
   "metadata": {},
   "outputs": [],
   "source": [
    "rsa_250 = 2140324650240744961264423072839333563008614715144755017797754920881418023447140136643345519095804679610992851872470914587687396261921557363047454770520805119056493106687691590019759405693457452230589325976697471681738069364894699871578494975937497937"
   ]
  },
  {
   "cell_type": "markdown",
   "metadata": {},
   "source": [
    "If you try using your computer to add or multiply numbers of this size, you'll find that it can solve such problems very quickly. If you multiply the number of processors your computer has with the number of seconds it takes to get the number of core-seconds, you are sure to find that very much less than 1 core-second is required.\n",
    "\n",
    "However, performing factorization on this number requires a supercomputer and around 2700 core-years, which eventually yields the following two factors."
   ]
  },
  {
   "cell_type": "code",
   "execution_count": 2,
   "metadata": {},
   "outputs": [
    {
     "data": {
      "text/plain": [
       "2140324650240744961264423072839333563008614715144755017797754920881418023447140136643345519095804679610992851872470914587687396261921557363047454770520805119056493106687691590019759405693457452230589325976697471681738069364894699871578494975937497937"
      ]
     },
     "execution_count": 2,
     "metadata": {},
     "output_type": "execute_result"
    }
   ],
   "source": [
    "p = 64135289477071580278790190170577389084825014742943447208116859632024532344630238623598752668347708737661925585694639798853367\n",
    "q = 33372027594978156556226010605355114227940760344767554666784520987023841729210037080257448673296881877565718986258036932062711\n",
    "p*q"
   ]
  },
  {
   "cell_type": "markdown",
   "metadata": {},
   "source": [
    "For the factorization of larger numbers, we easily get to a point where a planet-sized supercomputer would need to run for the age of the universe. Clearly, any such problem is practically impossible.\n",
    "\n",
    "So far we have considered only mathematical operations on $n$-digit numbers, with the complexity expressed as the number of simple single-digit operations required. However, complexity theory can be used to analyze any computational method for any kind of problem, be it searching databases, rendering graphics, simulating dynamics, or traversing a dungeon in *Legend of Zelda*. In each case, we are able to find a parameter or set of parameters that serve as our input size and express the complexity in terms of this input size using big O notation. For searching a database of $N$ entries, for example, the complexity is $O(N)$.\n",
    "\n",
    "Formally, defining the complexity of an algorithm depends on the exact theoretical model for computation we are using. Each model has a set of basic operations, known as primitive operations, with which any algorithm can be expressed. For Boolean circuits, as we considered in the first section, the primitive operations are the logic gates. For Turing machines, a hypothetical form of computer proposed by Alan Turing, we imagine a device stepping through and manipulating information stored on a tape. The RAM model has a more complex set of primitive operations and acts as an idealized form of the computers we use every day. All these are models of digital computation, based on discretized manipulations of discrete values. Different as they many seem from each other, it turns out that it is very easy for each of them to simulate the others. This means that in most cases the computational complexity does not significantly depend on which of these models is used. Rather than stating complexity specifically for the RAM model or Turing machines, we can therefore simply speak of the complexity for digital computers."
   ]
  },
  {
   "cell_type": "markdown",
   "metadata": {},
   "source": [
    "## 4. Beyond Digital Computation <a id=\"beyond\"></a>\n",
    "\n",
    "Though digital computers are dominant now, they are not the only form of computation. Analog computers were also widely studied and used in the past. Unlike the discrete values of digital computers, these are based on precise manipulations of continuously varying parameters. It has sometimes been claimed that such devices could quickly solve problems that are intractable for digital computers. However, such claims have never been realized. A major stumbling block for analog computers is the inability to build devices with arbitrarily high precision. In digital computers, the discretization means that errors must be relatively large in order to be noticeable, and methods for detecting and correcting such errors can then be implemented. In analog computers, however, errors can be arbitrarily small and impossible to detect, but still their effects can build up to ruin a computation.\n",
    "\n",
    "If one were to propose an ideal model of computation, it might seek to combine the robustness of a digital computer with the subtle manipulations of an analog computer. To achieve this we can look to quantum mechanics. We have already seen that qubits are a system with discrete outputs `0` and `1`, and yet can exist in states that can only be described by continuous parameters. This is a particular instance of the well-known notion of 'wave-particle' duality that is typical of quantum systems. They cannot be fully described as either discrete or continuous, but rather a combination of the two. As Einstein said,$^{2}$\n",
    "\n",
    "> 'It seems as though we must use sometimes the one theory and sometimes the other, while at times we may use either. We are faced with a new kind of difficulty. We have two contradictory pictures of reality; separately neither of them fully explains the phenomena...but together they do.'\n",
    "\n",
    "A quantum computer, whose primitive operations are gates applied to qubits, is therefore neither analog nor digital, but something unique. In further chapters we will explore the consequences of this unique nature. We will see that quantum computers can solve problems with a radically different complexity to digital computers. In fact, quantum computing is the only known technology that can be exponentially faster than classical computers for certain tasks, potentially reducing calculation times from years to minutes. We will also explore how quantum error correction can remove the effects of any imperfections."
   ]
  },
  {
   "cell_type": "markdown",
   "metadata": {},
   "source": [
    "## 5. When to Use a Quantum Computer <a id=\"when\"></a>\n",
    "\n",
    "With qubits and quantum gates, we can design novel algorithms that are fundamentally different from digital and analog classical ones. In this way, we hope to find solutions to problems that are intractable for classical computers.\n",
    "\n",
    "One way in which this can be done is when we have some function for which we want to determine a global property. For example, if we want to find the value of some parameter $x$ for which some function $f(x)$ is a minimum, or the period of the function if $f(x)$ is periodic. An algorithm on a digital computer might use a process in which $f(x)$ is computed for a variety of different inputs in order to get sufficient information about the global property. With a quantum computer, however, the fact that we can create superposition states means that the function can be applied to many possible inputs simultaneously. This does not mean that we can access all possible outputs since measurement of such a state simply gives us a single result. However, we can instead seek to induce a quantum interference effect, which will reveal the global property we require.\n",
    "\n",
    "This general description illustrates the workings of many of the quantum algorithms that have already been discovered. One prominent example is Grover's algorithm, which reduces the complexity of searching through $N$ items from $O(N)$ to $O(N^{1/2})$. This quadratic speedup could be useful in many applications with tasks that can be expressed as an unstructured search, such as optimization problems and machine learning."
   ]
  },
  {
   "cell_type": "code",
   "execution_count": 3,
   "metadata": {
    "tags": [
     "remove_input"
    ]
   },
   "outputs": [
    {
     "data": {
      "text/html": [
       "<figure>\n",
       "\n",
       "\n",
       "\n",
       "<!DOCTYPE html>\n",
       "<html lang=\"en\">\n",
       "  \n",
       "  <head>\n",
       "    \n",
       "      <meta charset=\"utf-8\">\n",
       "      <title>Bokeh Application</title>\n",
       "      \n",
       "      \n",
       "        \n",
       "          \n",
       "        \n",
       "        \n",
       "          \n",
       "        <script type=\"text/javascript\" src=\"https://cdn.bokeh.org/bokeh/release/bokeh-2.1.1.min.js\" integrity=\"sha384-kLr4fYcqcSpbuI95brIH3vnnYCquzzSxHPU6XGQCIkQRGJwhg0StNbj1eegrHs12\" crossorigin=\"anonymous\"></script>\n",
       "        <script type=\"text/javascript\" src=\"https://cdn.bokeh.org/bokeh/release/bokeh-widgets-2.1.1.min.js\" integrity=\"sha384-xIGPmVtaOm+z0BqfSOMn4lOR6ciex448GIKG4eE61LsAvmGj48XcMQZtKcE/UXZe\" crossorigin=\"anonymous\"></script>\n",
       "        <script type=\"text/javascript\">\n",
       "            Bokeh.set_log_level(\"info\");\n",
       "        </script>\n",
       "        \n",
       "      \n",
       "      \n",
       "    \n",
       "  </head>\n",
       "  \n",
       "  \n",
       "  <body>\n",
       "    \n",
       "      \n",
       "        \n",
       "          \n",
       "          \n",
       "            \n",
       "              <div class=\"bk-root\" id=\"352e6706-bfe2-4413-b7c5-021e94152a85\" data-root-id=\"1058\"></div>\n",
       "            \n",
       "          \n",
       "        \n",
       "      \n",
       "      \n",
       "        <script type=\"application/json\" id=\"1169\">\n",
       "          {\"eca2e1e4-eea5-4e17-8d17-a00734f3f5b4\":{\"roots\":{\"references\":[{\"attributes\":{},\"id\":\"1017\",\"type\":\"BasicTicker\"},{\"attributes\":{\"line_alpha\":0.6,\"line_color\":\"blue\",\"line_width\":3,\"x\":{\"field\":\"x\"},\"y\":{\"field\":\"y\"}},\"id\":\"1026\",\"type\":\"Line\"},{\"attributes\":{\"source\":{\"id\":\"1002\"}},\"id\":\"1044\",\"type\":\"CDSView\"},{\"attributes\":{\"line_alpha\":0.1,\"line_color\":\"blue\",\"line_width\":3,\"x\":{\"field\":\"x\"},\"y\":{\"field\":\"y\"}},\"id\":\"1027\",\"type\":\"Line\"},{\"attributes\":{\"line_alpha\":0.1,\"line_color\":\"red\",\"line_width\":3,\"x\":{\"field\":\"x\"},\"y\":{\"field\":\"y\"}},\"id\":\"1042\",\"type\":\"Line\"},{\"attributes\":{\"data_source\":{\"id\":\"1002\"},\"glyph\":{\"id\":\"1041\"},\"hover_glyph\":null,\"muted_glyph\":null,\"nonselection_glyph\":{\"id\":\"1042\"},\"selection_glyph\":null,\"view\":{\"id\":\"1044\"}},\"id\":\"1043\",\"type\":\"GlyphRenderer\"},{\"attributes\":{\"label\":{\"value\":\"Quantum Search O(\\u221aN)\"},\"renderers\":[{\"id\":\"1043\"}]},\"id\":\"1055\",\"type\":\"LegendItem\"},{\"attributes\":{},\"id\":\"1020\",\"type\":\"ResetTool\"},{\"attributes\":{\"items\":[{\"id\":\"1039\"},{\"id\":\"1055\"}],\"location\":\"top_left\"},\"id\":\"1038\",\"type\":\"Legend\"},{\"attributes\":{\"active_drag\":\"auto\",\"active_inspect\":\"auto\",\"active_multi\":null,\"active_scroll\":\"auto\",\"active_tap\":\"auto\",\"tools\":[{\"id\":\"1020\"},{\"id\":\"1021\"}]},\"id\":\"1022\",\"type\":\"Toolbar\"},{\"attributes\":{\"axis_label\":\"Time Taken to Find Solution\",\"formatter\":{\"id\":\"1032\"},\"ticker\":{\"id\":\"1017\"}},\"id\":\"1016\",\"type\":\"LinearAxis\"},{\"attributes\":{},\"id\":\"1053\",\"type\":\"Selection\"},{\"attributes\":{},\"id\":\"1054\",\"type\":\"UnionRenderers\"},{\"attributes\":{\"data_source\":{\"id\":\"1001\"},\"glyph\":{\"id\":\"1026\"},\"hover_glyph\":null,\"muted_glyph\":null,\"nonselection_glyph\":{\"id\":\"1027\"},\"selection_glyph\":null,\"view\":{\"id\":\"1029\"}},\"id\":\"1028\",\"type\":\"GlyphRenderer\"},{\"attributes\":{\"end\":500},\"id\":\"1006\",\"type\":\"Range1d\"},{\"attributes\":{\"args\":{\"source\":{\"id\":\"1002\"}},\"code\":\"\\n        var data = source.data;\\n        var f = (10-cb_obj.value)*2 + 3\\n        var x = data['x']\\n        var y = data['y']\\n        for (var i = 0; i &lt; x.length; i++) {\\n            y[i] = f*Math.sqrt(x[i])\\n        }\\n        source.change.emit();\\n    \"},\"id\":\"1056\",\"type\":\"CustomJS\"},{\"attributes\":{\"data\":{\"x\":[0,1,2,3,4,5,6,7,8,9,10,11,12,13,14,15,16,17,18,19,20,21,22,23,24,25,26,27,28,29,30,31,32,33,34,35,36,37,38,39,40,41,42,43,44,45,46,47,48,49,50,51,52,53,54,55,56,57,58,59,60,61,62,63,64,65,66,67,68,69,70,71,72,73,74,75,76,77,78,79,80,81,82,83,84,85,86,87,88,89,90,91,92,93,94,95,96,97,98,99,100,101,102,103,104,105,106,107,108,109,110,111,112,113,114,115,116,117,118,119,120,121,122,123,124,125,126,127,128,129,130,131,132,133,134,135,136,137,138,139,140,141,142,143,144,145,146,147,148,149,150,151,152,153,154,155,156,157,158,159,160,161,162,163,164,165,166,167,168,169,170,171,172,173,174,175,176,177,178,179,180,181,182,183,184,185,186,187,188,189,190,191,192,193,194,195,196,197,198,199,200,201,202,203,204,205,206,207,208,209,210,211,212,213,214,215,216,217,218,219,220,221,222,223,224,225,226,227,228,229,230,231,232,233,234,235,236,237,238,239,240,241,242,243,244,245,246,247,248,249,250,251,252,253,254,255,256,257,258,259,260,261,262,263,264,265,266,267,268,269,270,271,272,273,274,275,276,277,278,279,280,281,282,283,284,285,286,287,288,289,290,291,292,293,294,295,296,297,298,299,300,301,302,303,304,305,306,307,308,309,310,311,312,313,314,315,316,317,318,319,320,321,322,323,324,325,326,327,328,329,330,331,332,333,334,335,336,337,338,339,340,341,342,343,344,345,346,347,348,349,350,351,352,353,354,355,356,357,358,359,360,361,362,363,364,365,366,367,368,369,370,371,372,373,374,375,376,377,378,379,380,381,382,383,384,385,386,387,388,389,390,391,392,393,394,395,396,397,398,399,400,401,402,403,404,405,406,407,408,409,410,411,412,413,414,415,416,417,418,419,420,421,422,423,424,425,426,427,428,429,430,431,432,433,434,435,436,437,438,439,440,441,442,443,444,445,446,447,448,449,450,451,452,453,454,455,456,457,458,459,460,461,462,463,464,465,466,467,468,469,470,471,472,473,474,475,476,477,478,479,480,481,482,483,484,485,486,487,488,489,490,491,492,493,494,495,496,497,498,499],\"y\":{\"__ndarray__\":\"AAAAAAAAAAAAAAAAAAAeQBBIF4CUNiVA38fSORP7KUAAAAAAAAAuQF513iFAxTBAG4/IMgVfMkBbyTWv19czQBBIF4CUNjVAAAAAAACANkCetSy3krc3QEGYvWrr3zhA38fSORP7OUBURBuQqAo7QFS7UXD7DzxA7Fk6xiAMPUAAAAAAAAA+QG3cieBc7D5AF+wiwN7RP0AZCR4Bi1hAQF513iFAxUBAncyDzUUvQUA9Eb+TzJZBQNWTH47/+0FAG4/IMgVfQkAAAAAAAMBCQPcMIQkPH0NA6BVea058Q0BbyTWv19dDQFRMXhrCMURANjsT9SKKRECnNRLFDeFEQBBIF4CUNkVA4aNMt8eKRUBoadi8tt1FQAqGesRvL0ZAAAAAAACARkB1ni24c89GQPOVp2LWHUdAUSZFtTJrR0CetSy3krdHQBD/BdD/AkhAPrGD1YJNSEBKx3sXJJdIQEGYvWrr30hADLDNMuAnSUAhw6lqCW9JQKg6sqxttUlA38fSORP7SUAAAAAAAEBKQBQaHaA5hEpAkW9ac8XHSkBURBuQqApLQCqMb87nTEtAqtYszIeOS0C6M7DwjM9LQFS7UXD7D0xAZmKRT9dPTEAp6ANmJI9MQO3kBWHmzUxA7Fk6xiAMTUAijdn11klNQCF61CwMh01ACa7QhsPDTUAAAAAAAABOQEY+13bEO05AFpmmrRN3TkCFThZM8LFOQG3cieBc7E5AEcZr4VsmT0C7yWOu719PQKs2eZEamU9AF+wiwN7RT0BZMyMuHwVQQDmRk7odIVBA7LwjBOw8UEAZCR4Bi1hQQKVmuZ/7c1BA9BF3xj6PUEDp3HpUVapQQF513iFAxVBAAAAAAADgUECiWMy5lfpQQGZCBRQCFVFAncyDzUUvUUCwK3efYUlRQLFAoD1WY1FAuAWKViR9UUA9Eb+TzJZRQM1e/JlPsFFANohhCa7JUUAQl5596OJRQNWTH47/+1FA7PQ1zvMUUkDWDUDNxS1SQEeczhZ2RlJAG4/IMgVfUkD8II2lc3dSQA5fFPDBj1JAMTIOkPCnUkAAAAAAAMBSQFH3YLfw11JAshq1KsPvUkA+GqfLdwdTQPcMIQkPH1NA8BhkT4k2U0CAGB8I501TQOBJhJooZVNA6BVea058U0Ck+SLdWJNTQOidCFBIqlNAcicWIh3BU0BbyTWv19dTQDOjRVF47lNAhPMnYP8EVEAKp9IxbRtUQFRMXhrCMVRAQHMUbP5HVEA8f313Il5UQOnybYsudFRANjsT9SKKVEAAAAAAAKBUQKT/N/bFtVRA0no7IHXLVECnNRLFDeFUQLUSViqQ9lRAgEw9lPwLVUCzUaRFUyFVQBBIF4CUNlVA5Dnbg8BLVUC88faP12BVQL6HO+LZdVVA4aNMt8eKVUBPeKhKoZ9VQLJ2r9ZmtFVAccOrlBjJVUBoadi8tt1VQMJQaIZB8lVAX/uMJ7kGVkAVCX3VHRtWQAqGesRvL1ZAPAXZJ69DVkBKiQMy3FdWQFw9ghT3a1ZAAAAAAACAVkDUwU8k95NWQIW5cbDcp1ZA5G6Y0rC7VkB1ni24c89WQBL31o0l41ZA4rJ6f8b2VkAlDUS4VgpXQPOVp2LWHVdAUWVnqEUxV0ChLpeypERXQKw1oKnzV1dAUSZFtTJrV0DWz6X8YX5XQOjEQqaBkVdAOeEA2JGkV0CetSy3krdXQJbbfWiEyldAEjEaEGfdV0A5/ZjROvBXQBD/BdD/AlhAoWbkLbYVWEBwuTENXihYQOCiaI/3OlhAPrGD1YJNWEAAAAAAAGBYQOzP3y5vclhApg2tgdCEWEBKx3sXJJdYQJCR7A5qqVhA/twuhqK7WECyOwObzc1YQEGYvWrr31hAEF5HEvzxWEC0kyGu/wNZQLDnZlr2FVlADLDNMuAnWUAp3alSvTlZQCvg7tSNS1lAZoUx1FFdWUAhw6lqCW9ZQBB9NLK0gFlA0DxVxFOSWUDJ3ze65qNZQKg6sqxttVlA7LJFtOjGWUCdziDpV9hZQKS6IGO76VlA38fSORP7WUBd33WEXwxaQODt+1mgHVpA+0YL0dUuWkAAAAAAAEBaQPZC7fweUVpA2pme3TJiWkBSMpm3O3NaQBQaHaA5hFpAOnQmrCyVWkCbp27wFKZaQHeGbYHytlpAkW9ac8XHWkDoaC3ajdhaQEY0oMlL6VpAwF0vVf/5WkBURBuQqApbQNgcaY1HG1tAS+/jX9wrW0DKjh0aZzxbQCqMb87nTFtAgSP8jl5dW0CYJK9ty21bQI7WPnwufltAqtYszIeOW0CQ8sZu155bQPf9J3Udr1tA56M48Fm/W0C6M7DwjM9bQOxpFYe231tAyDS/w9bvW0AqddW27f9bQFS7UXD7D1xAAAAAAAAgXEC0WX91+y9cQIquQuDtP1xAZmKRT9dPXEDFAYjSt19cQCzpGHiPb1xAVekMT15/XEAp6ANmJI9cQJl+dcvhnlxAc5OxjZauXEAw8+C6Qr5cQO3kBWHmzVxAfLz8jYHdXEC3aXxPFO1cQCYFF7Oe/FxA7Fk6xiAMXUA4bTCWmhtdQBUDIDAMK11A3CANoXU6XUAijdn11kldQGRNRTswWV1AUCHvfYFoXUDc+1TKynddQCF61CwMh11ADlirsUWWXUAF4/dkd6VdQGNquVKhtF1ACa7QhsPDXUDlSgAN3tJdQJkl7fDw4V1ALdMePvzwXUAAAAAAAABeQNLU3kH8Dl5AGVrtDvEdXkCa2UFy3ixeQEY+13bEO15AfXKNJ6NKXkCnvCmPelleQDIaV7hKaF5AFpmmrRN3XkC+r4951YVeQHyTcCaQlF5AhY2OvkOjXkCFThZM8LFeQLxAHNmVwF5A0dicbzTPXkA/5XwZzN1eQG3cieBc7F5Aiyl6zub6XkAfeO3saQlfQFL+bEXmF19AEcZr4VsmX0D79EbKyjRfQBcTRgkzQ19AfFCbp5RRX0C7yWOu719fQFTLpyZEbl9A+BNbGZJ8X0DQFV2P2YpfQKs2eZEamV9AOA9nKFWnX0AyqcpcibVfQKK8NDe3w19AF+wiwN7RX0AAAAAAAOBfQA0hJP8a7l9ArRHVxS/8X0BZMyMuHwVgQIDfTGUjDGBAOH1vjCQTYEDyN4qnIhpgQDmRk7odIWBA6Xp5yRUoYED7cCHYCi9gQPWSaOr8NWBA7LwjBOw8YEAxoB8p2ENgQJ3bIF3BSmBAehPko6dRYEAZCR4Bi1hgQA6ye3hrX2BADU+iDUlmYEB8gi/EI21gQKVmuZ/7c2BAnKPOo9B6YEDVhPbTooFgQGQOsTNyiGBA9BF3xj6PYEBlQ7qPCJZgQDZN5ZLPnGBAiORb05OjYEDp3HpUVapgQNg7mBkUsWBA80sDJtC3YED2rwR9ib5gQF513iFAxWBA2CbMF/TLYEBv3gJipdJgQGtXsQNU2WBAAAAAAADgYEC0ChFaqeZgQI5/ABVQ7WBAAU3kM/TzYECiWMy5lfpgQKCPwqk0AWFAB/fKBtEHYUDAu+PTag5hQGZCBRQCFWFA2DYiypYbYUCkmyf5KCJhQCrZ/KO4KGFAncyDzUUvYUDD1ph40DVhQI3qEqhYPGFAdJvDXt5CYUCwK3efYUlhQDKa9GziT2FAd7D9yWBWYUAwEE+53FxhQLFAoD1WY2FAPLyjWc1pYUAe/QYQQnBhQJqKcmO0dmFAuAWKViR9YUDSNezrkYNhQBUVMyb9iWFAvdzzB2aQYUA9Eb+TzJZhQDKOIMwwnWFAOpKfs5KjYUCdyr5M8qlhQM1e/JlPsGFA0fvRnaq2YUB237RaA71hQGvjFdNZw2FANohhCa7JYUAAAAAAANBhQEc5VblP1mFAaunAN53cYUAQl5596OJhQHikRY0x6WFAnVkJaXjvYUBA7jgTvfVhQNWTH47/+2FATH8E3D8CYkC88ir/fQhiQPZG0vm5DmJA7PQ1zvMUYkARn41+KxtiQIQaDQ1hIWJANHjke5QnYkDWDUDNxS1iQMx+SAP1M2JA7sQiICI6YkA0OfAlTUBiQEeczhZ2RmJAAR/Y9JxMYkDAaiPCwVJiQLmpw4DkWGJAG4/IMgVfYkApXz7aI2ViQDL3LXlAa2JAeNWcEVtxYkD8II2lc3diQDax/TaKfWJAsBXqx56DYkCRnUpasYliQA5fFPDBj2JAyD45i9CVYkAT96ct3ZtiQCQfTNnnoWJAMTIOkPCnYkB4ltNT961iQDSkfib8s2JAeKzuCf+5YkAAAAAAAMBiQOb1iwr/xWJARvJoK/zLYkDSbGpk99FiQFH3YLfw12JACUQaJujdYkAbLGGy3eNiQMq1/V3R6WJAshq1KsPvYkDxzUkas/ViQDGCey6h+2JAtC8HaY0BY0A+GqfLdwdjQP7WElhgDWNAWFL/D0cTY0Cp1R71KxljQPcMIQkPH2NAjwyzTfAkY0CaVn/EzypjQJ7gLW+tMGNA8BhkT4k2Y0Aa7MRmYzxjQCnK8LY7QmNA/quFQRJIY0CAGB8I501jQMQpVgy6U2NAMZLBT4tZY0CGofXTWl9jQOBJhJooZWNApyT9pPRqY0B9d+30vnBjQBE54IuHdmNA6BVea058Y0Ajde2UE4JjQCx9EgrXh2NAXxhPzJiNY0Ck+SLdWJNjQPagCz4XmWNA7l+E8NOeY0A1Xgb2jqRjQOidCFBIqmNAAAAAAACwY0CfSF8HtrVjQFkjl2dqu2NAcicWIh3BY0AO3Eg4zsZjQFW8mat9zGNAmTtxfSvSY0BbyTWv19djQFvVS0KC3WNAj9MVOCvjY0AaQPSR0uhjQDOjRVF47mNA/5Rmdxz0Y0BuwbEFv/ljQP/rf/1f/2NAhPMnYP8EZEDa1f4unQpkQJazV2s5EGRArNODFtQVZEAKp9IxbRtkQCzMkb4EIWRApBINvpomZECdfo4xLyxkQFRMXhrCMWRAhvPCeVM3ZEDbKgFR4zxkQD/rW6FxQmRAQHMUbP5HZEBUSmqyiU1kQCtEm3UTU2RA4YPjtptYZEA8f313Il5kQNoBorinY2RAUzCIeytpZEBgi2XBrW5kQOnybYsudGRAIKnT2q15ZECBVcewK39kQNcHeA6ohGRANjsT9SKKZEDv2MRlnI9kQHk7t2EUlWRAWTET6oqaZEAAAAAAAKBkQKBmo6RzpWRA/6Ah2eWqZEA/ap2eVrBkQKT/N/bFtWRASyMR4TO7ZEDqHkdgoMBkQHbG9nQLxmRA0no7IHXLZEBzLC9j3dBkQPld6j5E1mRAzCaEtKnbZECnNRLFDeFkQCnTqHFw5mRAVeRau9HrZEAV7TmjMfFkQA==\",\"dtype\":\"float64\",\"order\":\"little\",\"shape\":[500]}},\"selected\":{\"id\":\"1053\"},\"selection_policy\":{\"id\":\"1054\"}},\"id\":\"1002\",\"type\":\"ColumnDataSource\"},{\"attributes\":{\"label\":{\"value\":\"Classical Search O(N)\"},\"renderers\":[{\"id\":\"1028\"}]},\"id\":\"1039\",\"type\":\"LegendItem\"},{\"attributes\":{\"data\":{\"x\":[0,1,2,3,4,5,6,7,8,9,10,11,12,13,14,15,16,17,18,19,20,21,22,23,24,25,26,27,28,29,30,31,32,33,34,35,36,37,38,39,40,41,42,43,44,45,46,47,48,49,50,51,52,53,54,55,56,57,58,59,60,61,62,63,64,65,66,67,68,69,70,71,72,73,74,75,76,77,78,79,80,81,82,83,84,85,86,87,88,89,90,91,92,93,94,95,96,97,98,99,100,101,102,103,104,105,106,107,108,109,110,111,112,113,114,115,116,117,118,119,120,121,122,123,124,125,126,127,128,129,130,131,132,133,134,135,136,137,138,139,140,141,142,143,144,145,146,147,148,149,150,151,152,153,154,155,156,157,158,159,160,161,162,163,164,165,166,167,168,169,170,171,172,173,174,175,176,177,178,179,180,181,182,183,184,185,186,187,188,189,190,191,192,193,194,195,196,197,198,199,200,201,202,203,204,205,206,207,208,209,210,211,212,213,214,215,216,217,218,219,220,221,222,223,224,225,226,227,228,229,230,231,232,233,234,235,236,237,238,239,240,241,242,243,244,245,246,247,248,249,250,251,252,253,254,255,256,257,258,259,260,261,262,263,264,265,266,267,268,269,270,271,272,273,274,275,276,277,278,279,280,281,282,283,284,285,286,287,288,289,290,291,292,293,294,295,296,297,298,299,300,301,302,303,304,305,306,307,308,309,310,311,312,313,314,315,316,317,318,319,320,321,322,323,324,325,326,327,328,329,330,331,332,333,334,335,336,337,338,339,340,341,342,343,344,345,346,347,348,349,350,351,352,353,354,355,356,357,358,359,360,361,362,363,364,365,366,367,368,369,370,371,372,373,374,375,376,377,378,379,380,381,382,383,384,385,386,387,388,389,390,391,392,393,394,395,396,397,398,399,400,401,402,403,404,405,406,407,408,409,410,411,412,413,414,415,416,417,418,419,420,421,422,423,424,425,426,427,428,429,430,431,432,433,434,435,436,437,438,439,440,441,442,443,444,445,446,447,448,449,450,451,452,453,454,455,456,457,458,459,460,461,462,463,464,465,466,467,468,469,470,471,472,473,474,475,476,477,478,479,480,481,482,483,484,485,486,487,488,489,490,491,492,493,494,495,496,497,498,499],\"y\":[0,1,2,3,4,5,6,7,8,9,10,11,12,13,14,15,16,17,18,19,20,21,22,23,24,25,26,27,28,29,30,31,32,33,34,35,36,37,38,39,40,41,42,43,44,45,46,47,48,49,50,51,52,53,54,55,56,57,58,59,60,61,62,63,64,65,66,67,68,69,70,71,72,73,74,75,76,77,78,79,80,81,82,83,84,85,86,87,88,89,90,91,92,93,94,95,96,97,98,99,100,101,102,103,104,105,106,107,108,109,110,111,112,113,114,115,116,117,118,119,120,121,122,123,124,125,126,127,128,129,130,131,132,133,134,135,136,137,138,139,140,141,142,143,144,145,146,147,148,149,150,151,152,153,154,155,156,157,158,159,160,161,162,163,164,165,166,167,168,169,170,171,172,173,174,175,176,177,178,179,180,181,182,183,184,185,186,187,188,189,190,191,192,193,194,195,196,197,198,199,200,201,202,203,204,205,206,207,208,209,210,211,212,213,214,215,216,217,218,219,220,221,222,223,224,225,226,227,228,229,230,231,232,233,234,235,236,237,238,239,240,241,242,243,244,245,246,247,248,249,250,251,252,253,254,255,256,257,258,259,260,261,262,263,264,265,266,267,268,269,270,271,272,273,274,275,276,277,278,279,280,281,282,283,284,285,286,287,288,289,290,291,292,293,294,295,296,297,298,299,300,301,302,303,304,305,306,307,308,309,310,311,312,313,314,315,316,317,318,319,320,321,322,323,324,325,326,327,328,329,330,331,332,333,334,335,336,337,338,339,340,341,342,343,344,345,346,347,348,349,350,351,352,353,354,355,356,357,358,359,360,361,362,363,364,365,366,367,368,369,370,371,372,373,374,375,376,377,378,379,380,381,382,383,384,385,386,387,388,389,390,391,392,393,394,395,396,397,398,399,400,401,402,403,404,405,406,407,408,409,410,411,412,413,414,415,416,417,418,419,420,421,422,423,424,425,426,427,428,429,430,431,432,433,434,435,436,437,438,439,440,441,442,443,444,445,446,447,448,449,450,451,452,453,454,455,456,457,458,459,460,461,462,463,464,465,466,467,468,469,470,471,472,473,474,475,476,477,478,479,480,481,482,483,484,485,486,487,488,489,490,491,492,493,494,495,496,497,498,499]},\"selected\":{\"id\":\"1036\"},\"selection_policy\":{\"id\":\"1037\"}},\"id\":\"1001\",\"type\":\"ColumnDataSource\"},{\"attributes\":{\"below\":[{\"id\":\"1012\"}],\"center\":[{\"id\":\"1015\"},{\"id\":\"1019\"},{\"id\":\"1038\"}],\"left\":[{\"id\":\"1016\"}],\"plot_height\":400,\"plot_width\":800,\"renderers\":[{\"id\":\"1028\"},{\"id\":\"1043\"}],\"sizing_mode\":\"scale_width\",\"title\":{\"id\":\"1031\"},\"toolbar\":{\"id\":\"1022\"},\"x_range\":{\"id\":\"1004\"},\"x_scale\":{\"id\":\"1008\"},\"y_range\":{\"id\":\"1006\"},\"y_scale\":{\"id\":\"1010\"}},\"id\":\"1003\",\"subtype\":\"Figure\",\"type\":\"Plot\"},{\"attributes\":{},\"id\":\"1010\",\"type\":\"LinearScale\"},{\"attributes\":{\"end\":10.0,\"format\":\"0[.]00\",\"js_property_callbacks\":{\"change:value\":[{\"id\":\"1056\"}]},\"show_value\":false,\"start\":1.0,\"step\":0.1,\"title\":\"Relative Speed of Quantum Computer\",\"value\":7.5},\"id\":\"1057\",\"type\":\"Slider\"},{\"attributes\":{},\"id\":\"1034\",\"type\":\"BasicTickFormatter\"},{\"attributes\":{},\"id\":\"1008\",\"type\":\"LinearScale\"},{\"attributes\":{},\"id\":\"1037\",\"type\":\"UnionRenderers\"},{\"attributes\":{\"source\":{\"id\":\"1001\"}},\"id\":\"1029\",\"type\":\"CDSView\"},{\"attributes\":{\"children\":[{\"id\":\"1003\"},{\"id\":\"1057\"}]},\"id\":\"1058\",\"type\":\"Column\"},{\"attributes\":{},\"id\":\"1036\",\"type\":\"Selection\"},{\"attributes\":{},\"id\":\"1013\",\"type\":\"BasicTicker\"},{\"attributes\":{\"line_alpha\":0.6,\"line_color\":\"red\",\"line_width\":3,\"x\":{\"field\":\"x\"},\"y\":{\"field\":\"y\"}},\"id\":\"1041\",\"type\":\"Line\"},{\"attributes\":{},\"id\":\"1032\",\"type\":\"BasicTickFormatter\"},{\"attributes\":{\"text\":\"\"},\"id\":\"1031\",\"type\":\"Title\"},{\"attributes\":{},\"id\":\"1021\",\"type\":\"SaveTool\"},{\"attributes\":{\"axis\":{\"id\":\"1012\"},\"ticker\":null},\"id\":\"1015\",\"type\":\"Grid\"},{\"attributes\":{\"end\":500},\"id\":\"1004\",\"type\":\"Range1d\"},{\"attributes\":{\"axis_label\":\"Size of Problem\",\"formatter\":{\"id\":\"1034\"},\"ticker\":{\"id\":\"1013\"}},\"id\":\"1012\",\"type\":\"LinearAxis\"},{\"attributes\":{\"axis\":{\"id\":\"1016\"},\"dimension\":1,\"ticker\":null},\"id\":\"1019\",\"type\":\"Grid\"}],\"root_ids\":[\"1058\"]},\"title\":\"Bokeh Application\",\"version\":\"2.1.1\"}}\n",
       "        </script>\n",
       "        <script type=\"text/javascript\">\n",
       "          (function() {\n",
       "            var fn = function() {\n",
       "              Bokeh.safely(function() {\n",
       "                (function(root) {\n",
       "                  function embed_document(root) {\n",
       "                    \n",
       "                  var docs_json = document.getElementById('1169').textContent;\n",
       "                  var render_items = [{\"docid\":\"eca2e1e4-eea5-4e17-8d17-a00734f3f5b4\",\"root_ids\":[\"1058\"],\"roots\":{\"1058\":\"352e6706-bfe2-4413-b7c5-021e94152a85\"}}];\n",
       "                  root.Bokeh.embed.embed_items(docs_json, render_items);\n",
       "                \n",
       "                  }\n",
       "                  if (root.Bokeh !== undefined) {\n",
       "                    embed_document(root);\n",
       "                  } else {\n",
       "                    var attempts = 0;\n",
       "                    var timer = setInterval(function(root) {\n",
       "                      if (root.Bokeh !== undefined) {\n",
       "                        clearInterval(timer);\n",
       "                        embed_document(root);\n",
       "                      } else {\n",
       "                        attempts++;\n",
       "                        if (attempts > 100) {\n",
       "                          clearInterval(timer);\n",
       "                          console.log(\"Bokeh: ERROR: Unable to run BokehJS code because BokehJS library is missing\");\n",
       "                        }\n",
       "                      }\n",
       "                    }, 10, root)\n",
       "                  }\n",
       "                })(window);\n",
       "              });\n",
       "            };\n",
       "            if (document.readyState != \"loading\") fn();\n",
       "            else document.addEventListener(\"DOMContentLoaded\", fn);\n",
       "          })();\n",
       "        </script>\n",
       "    \n",
       "  </body>\n",
       "  \n",
       "</html><figcaption>\n",
       "Comparing performance of algorithms across different platforms is difficult. What we can tell (through big-O-notation) is \n",
       "despite the difference in speeds between our classical and quantum computers, for a large enough problem, the quantum search \n",
       "algorithm will always out-perform the classical search algorithm.</figcaption></figure>"
      ],
      "text/plain": [
       "<IPython.core.display.HTML object>"
      ]
     },
     "execution_count": 3,
     "metadata": {},
     "output_type": "execute_result"
    }
   ],
   "source": [
    "# This code is to create the interactive figure\n",
    "from bokeh.layouts import column\n",
    "from bokeh.models import ColumnDataSource, CustomJS, Slider\n",
    "from bokeh.plotting import figure, show\n",
    "from bokeh.embed import file_html\n",
    "from bokeh.resources import CDN\n",
    "import numpy as np\n",
    "import IPython\n",
    "\n",
    "x = np.arange(0,500)\n",
    "y_linear = x\n",
    "y_sqrt = 7.5*np.sqrt(x)\n",
    "\n",
    "linear_source = ColumnDataSource(data=dict(x=x, y=y_linear))\n",
    "sqrt_source = ColumnDataSource(data=dict(x=x, y=y_sqrt))\n",
    "\n",
    "plot = figure(\n",
    "              plot_height=400, \n",
    "              plot_width=800,\n",
    "              sizing_mode=\"scale_width\",\n",
    "              tools=\"reset,save\",\n",
    "              x_range=[0, 500], y_range=[0, 500], \n",
    "              x_axis_label=\"Size of Problem\",\n",
    "              y_axis_label=\"Time Taken to Find Solution\")\n",
    "plot.line('x', 'y', source=linear_source, line_width=3, line_alpha=0.6, color=\"blue\", legend_label=\"Classical Search O(N)\")\n",
    "plot.line('x', 'y', source=sqrt_source, line_width=3, line_alpha=0.6, color=\"red\", legend_label=\"Quantum Search O(√N)\")\n",
    "plot.legend.location = \"top_left\"\n",
    "\n",
    "callback = CustomJS(args=dict(source=sqrt_source), code=\"\"\"\n",
    "        var data = source.data;\n",
    "        var f = (10-cb_obj.value)*2 + 3\n",
    "        var x = data['x']\n",
    "        var y = data['y']\n",
    "        for (var i = 0; i < x.length; i++) {\n",
    "            y[i] = f*Math.sqrt(x[i])\n",
    "        }\n",
    "        source.change.emit();\n",
    "    \"\"\")\n",
    "\n",
    "speed_slider = Slider(title=\"Relative Speed of Quantum Computer\", value=7.5, start=1.0, end=10.0, step=0.1, show_value=False)\n",
    "speed_slider.js_on_change('value', callback)\n",
    "\n",
    "layout = column(plot, speed_slider)\n",
    "\n",
    "caption = \"\"\"\n",
    "Comparing performance of algorithms across different platforms is difficult. What we can tell (through big-O-notation) is \n",
    "despite the difference in speeds between our classical and quantum computers, for a large enough problem, the quantum search \n",
    "algorithm will always out-perform the classical search algorithm.\"\"\"\n",
    "\n",
    "html_repr = file_html(layout, CDN)\n",
    "html_fig = \"<figure>{0}<figcaption>{1}</figcaption></figure>\".format(html_repr, caption)\n",
    "IPython.display.HTML(html_fig)"
   ]
  },
  {
   "cell_type": "markdown",
   "metadata": {},
   "source": [
    "An even more impressive speedup is obtained with Shor's algorithm, which analyses periodic functions at the heart of the factorization problem. This allows a quantum solution for factoring $n$-digit numbers with complexity $O(n^3)$. This is a superpolynomial speedup compared with the complexity for digital computers, which is worse than $O\\left(e^{n^{1/3}}\\right)$.\n",
    "\n",
    "Another approach towards quantum algorithms is to use quantum computers to solve quantum problems. As we will see in the next chapter, expressing a quantum state requires an amount of information that scales exponentially with the number of qubits. Just writing down the state of $n$ qubits therefore becomes an intractable task for digital computers as $n$ increases. However, for a quantum computer we just need $n$ qubits to do the same job. This natural capability to express and manipulate quantum states allows us to study and better understand quantum systems of interest, such as molecules and fundamental particles.\n",
    "\n",
    "Applying and adapting quantum algorithms in different industries therefore has the promise of enabling disruptive use cases in business and science. These include breakthroughs in drug discovery, machine learning, materials discovery, option pricing, protein folding, and supply chain.$^{3}$ Particularly promising are those problems for which classical algorithms face inherent scaling limits and which do not require a large classical dataset to be loaded. For quantum advantage, a given problem's answers need to strongly depend on exponentially many entangled degrees of freedom with structure such that quantum mechanics evolves to a solution without having to go through all paths. Note, however, that the precise relationship between problems that are 'easy' for quantum computers (solvable in polynomial time) and other complexity-theoretic classes is still an open question.$^{4}$\n",
    "\n",
    "This is just a taste of how quantum algorithms can peform computation in a unique way. More details on these approaches can be found in later chapters. But first we need to look beyond the single qubit and invest some time into understanding the full set of quantum gates that we will need. This is the focus of the next chapter."
   ]
  },
  {
   "cell_type": "markdown",
   "metadata": {},
   "source": [
    "## 6. References <a id='references'></a>\n",
    "\n",
    "1. https://lists.gforge.inria.fr/pipermail/cado-nfs-discuss/2020-February/001166.html\n",
    "2. Albert Einstein, Leopold Infeld (1938). The Evolution of Physics: The Growth of Ideas from Early Concepts to Relativity and Quanta. Cambridge University Press.\n",
    "3. https://www.ibm.com/thought-leadership/institute-business-value/report/quantumstrategy\n",
    "4. https://www.cs.virginia.edu/~robins/The_Limits_of_Quantum_Computers.pdf\n",
    "5. Image: Cmglee / CC BY-SA (https://creativecommons.org/licenses/by-sa/4.0)"
   ]
  }
 ],
 "metadata": {
  "kernelspec": {
   "display_name": "Python 3",
   "language": "python",
   "name": "python3"
  },
  "language_info": {
   "codemirror_mode": {
    "name": "ipython",
    "version": 3
   },
   "file_extension": ".py",
   "mimetype": "text/x-python",
   "name": "python",
   "nbconvert_exporter": "python",
   "pygments_lexer": "ipython3",
   "version": "3.7.6"
  },
  "widgets": {
   "application/vnd.jupyter.widget-state+json": {
    "state": {},
    "version_major": 2,
    "version_minor": 0
   }
  }
 },
 "nbformat": 4,
 "nbformat_minor": 4
}<|MERGE_RESOLUTION|>--- conflicted
+++ resolved
@@ -57,11 +57,7 @@
     "<p>\n",
     " <details>\n",
     "  <summary>Definition: Big O notation (Click to expand)</summary>\n",
-<<<<<<< HEAD
-    "For some example functions $f(x)$ and $g(x)$ and parameter $x$, the statement $f(x) = O(g(x))$  means that there exists a finite numbers $M>0$ and $x_0$ such that\n",
-=======
     "For some example functions $f(x)$ and $g(x)$ and parameter $x$, the statement $f(x) = O(g(x))$  means that there exists some finite numbers $M>0$ and $x_0$ such that\n",
->>>>>>> af783dee
     "$$\n",
     "g(x) \\leq M f(x) \\forall x>x_0.\n",
     "$$ \n",
@@ -143,7 +139,7 @@
     "\n",
     "So far we have considered only mathematical operations on $n$-digit numbers, with the complexity expressed as the number of simple single-digit operations required. However, complexity theory can be used to analyze any computational method for any kind of problem, be it searching databases, rendering graphics, simulating dynamics, or traversing a dungeon in *Legend of Zelda*. In each case, we are able to find a parameter or set of parameters that serve as our input size and express the complexity in terms of this input size using big O notation. For searching a database of $N$ entries, for example, the complexity is $O(N)$.\n",
     "\n",
-    "Formally, defining the complexity of an algorithm depends on the exact theoretical model for computation we are using. Each model has a set of basic operations, known as primitive operations, with which any algorithm can be expressed. For Boolean circuits, as we considered in the first section, the primitive operations are the logic gates. For Turing machines, a hypothetical form of computer proposed by Alan Turing, we imagine a device stepping through and manipulating information stored on a tape. The RAM model has a more complex set of primitive operations and acts as an idealized form of the computers we use every day. All these are models of digital computation, based on discretized manipulations of discrete values. Different as they many seem from each other, it turns out that it is very easy for each of them to simulate the others. This means that in most cases the computational complexity does not significantly depend on which of these models is used. Rather than stating complexity specifically for the RAM model or Turing machines, we can therefore simply speak of the complexity for digital computers."
+    "Formally, defining the complexity of an algorithm depends on the exact theoretical model for computation we are using. Each model has a set of basic operations, known as primitive operations, with which any algorithm can be expressed. For Boolean circuits, as we considered in the first section, the primitive operations are the logic gates. For Turing machines, a hypothetical form of computer proposed by Alan Turing, we imagine a device stepping through and manipulating information stored on a tape. The RAM model has a more complex set of primitive operations and acts as an idealized form of the computers we use every day. All these are models of digital computation, based on discretized manipulations of discrete values. Different as they may seem from each other, it turns out that it is very easy for each of them to simulate the others. This means that in most cases the computational complexity does not significantly depend on which of these models is used. Rather than stating complexity specifically for the RAM model or Turing machines, we can therefore simply speak of the complexity for digital computers."
    ]
   },
   {
@@ -350,7 +346,7 @@
     "\n",
     "Applying and adapting quantum algorithms in different industries therefore has the promise of enabling disruptive use cases in business and science. These include breakthroughs in drug discovery, machine learning, materials discovery, option pricing, protein folding, and supply chain.$^{3}$ Particularly promising are those problems for which classical algorithms face inherent scaling limits and which do not require a large classical dataset to be loaded. For quantum advantage, a given problem's answers need to strongly depend on exponentially many entangled degrees of freedom with structure such that quantum mechanics evolves to a solution without having to go through all paths. Note, however, that the precise relationship between problems that are 'easy' for quantum computers (solvable in polynomial time) and other complexity-theoretic classes is still an open question.$^{4}$\n",
     "\n",
-    "This is just a taste of how quantum algorithms can peform computation in a unique way. More details on these approaches can be found in later chapters. But first we need to look beyond the single qubit and invest some time into understanding the full set of quantum gates that we will need. This is the focus of the next chapter."
+    "This is just a taste of how quantum algorithms can perform computation in an unique way. More details on these approaches can be found in later chapters. But first we need to look beyond the single qubit and invest some time into understanding the full set of quantum gates that we will need. This is the focus of the next chapter."
    ]
   },
   {
