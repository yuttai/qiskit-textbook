{
 "cells": [
  {
   "cell_type": "markdown",
   "metadata": {
    "tags": [
     "remove_cell"
    ]
   },
   "source": [
    "## Python 及び Jupyter notebook 入門"
   ]
  },
  {
   "cell_type": "markdown",
   "metadata": {},
   "source": [
    "Pythonは、コンパイル不要なプログラミング言語です。 プログラムを行単位で実行することができます（これは、Notebookを使用する方法です）。ですので、もしプログラミングについて全く知らないのであれば、Pythonはスタート地点として素晴らしい場所になります。現在のバージョンは Python 3であり、本教科書で使用するものです。\n",
    "\n",
    "Pythonでコーディングする方法の一つは、Jupyter notebookを使用することです。 これはおそらく、プログラミング、文章、および画像を統合する最良の方法です。 Notebookでは、全てがセルにの中に配置されます。 テキスト・セルとコード・セルは最も一般的なものです。 Jupyter notebookとしてこのセクションを表示している場合、現在読んでいるこのテキストはテキスト・セルに配置されています。 コード・セルは、以下にあります。\n",
    "\n",
    "コード・セルの内容を実行するには、そのセルをクリックし、 Shift + Enter を押します。 または、左側に小さな矢印がある場合は、それをクリックすることもできます。"
   ]
  },
  {
   "cell_type": "code",
   "execution_count": 1,
   "metadata": {},
   "outputs": [
    {
     "data": {
      "text/plain": [
       "2"
      ]
     },
     "execution_count": 1,
     "metadata": {},
     "output_type": "execute_result"
    }
   ],
   "source": [
    "1 + 1"
   ]
  },
  {
   "cell_type": "markdown",
   "metadata": {},
   "source": [
    "もしJupyter notebookとしてこのセクションを表示している場合は、読み進めると同時に各コード・セルを実行しましょう。"
   ]
  },
  {
   "cell_type": "code",
   "execution_count": 2,
   "metadata": {},
   "outputs": [
    {
     "data": {
      "text/plain": [
       "1.5"
      ]
     },
     "execution_count": 2,
     "metadata": {},
     "output_type": "execute_result"
    }
   ],
   "source": [
    "a = 1\n",
    "b = 0.5\n",
    "a + b"
   ]
  },
  {
   "cell_type": "markdown",
   "metadata": {},
   "source": [
    "上のセルで、二つの変数`a` と `b`を定義し、値を与え、その後足し合わせています。このような単純な計算は、Pythonでとても完結に表記されます。"
   ]
  },
  {
   "cell_type": "markdown",
   "metadata": {},
   "source": [
    "Pythonの変数は色々な形を取ります。以下にいくつかの例を示します。"
   ]
  },
  {
   "cell_type": "code",
   "execution_count": 3,
   "metadata": {},
   "outputs": [],
   "source": [
    "an_integer = 42 # Just an integer\n",
    "a_float = 0.1 # A non-integer number, up to a fixed precision\n",
    "a_boolean = True # A value that can be True or False\n",
    "a_string = '''just enclose text between two 's, or two \"s, or do what we did for this string''' # Text\n",
    "none_of_the_above = None # The absence of any actual value or variable type"
   ]
  },
  {
   "cell_type": "markdown",
   "metadata": {},
   "source": [
    "数のほかに、使用できるデータ構造として *list* があります。"
   ]
  },
  {
   "cell_type": "code",
   "execution_count": 4,
   "metadata": {},
   "outputs": [],
   "source": [
    "a_list = [0,1,2,3]"
   ]
  },
  {
   "cell_type": "markdown",
   "metadata": {},
   "source": [
    "Pythonのlistは、様々なタイプを混在させることができます。"
   ]
  },
  {
   "cell_type": "code",
   "execution_count": 5,
   "metadata": {},
   "outputs": [],
   "source": [
    "a_list = [ 42, 0.5, True, [0,1], None, 'Banana' ]"
   ]
  },
  {
   "cell_type": "markdown",
   "metadata": {},
   "source": [
    "（Fortranのような言語と違い）Pythonで、listの添字は`0`から始まります。つまり、上のlistで最初にある`42`にアクセスするためには、次の様になります。"
   ]
  },
  {
   "cell_type": "code",
   "execution_count": 6,
   "metadata": {},
   "outputs": [
    {
     "data": {
      "text/plain": [
       "42"
      ]
     },
     "execution_count": 6,
     "metadata": {},
     "output_type": "execute_result"
    }
   ],
   "source": [
    "a_list[0]"
   ]
  },
  {
   "cell_type": "markdown",
   "metadata": {},
   "source": [
    "同じ様なデータ構造として、 *tuple* があります。"
   ]
  },
  {
   "cell_type": "code",
   "execution_count": 7,
   "metadata": {},
   "outputs": [
    {
     "data": {
      "text/plain": [
       "42"
      ]
     },
     "execution_count": 7,
     "metadata": {},
     "output_type": "execute_result"
    }
   ],
   "source": [
    "a_tuple = ( 42, 0.5, True, [0,1], None, 'Banana' )\n",
    "a_tuple[0]"
   ]
  },
  {
   "cell_type": "markdown",
   "metadata": {},
   "source": [
    "listとtupleの主な違いは、listの要素は変更できることです。"
   ]
  },
  {
   "cell_type": "code",
   "execution_count": 8,
   "metadata": {},
   "outputs": [
    {
     "name": "stdout",
     "output_type": "stream",
     "text": [
      "[42, 0.5, True, [0, 1], None, 'apple']\n"
     ]
    }
   ],
   "source": [
    "a_list[5] = 'apple'\n",
    "\n",
    "print(a_list)"
   ]
  },
  {
   "cell_type": "markdown",
   "metadata": {},
   "source": [
    "一方、tupleの要素は変更できません。"
   ]
  },
  {
   "cell_type": "code",
   "execution_count": 9,
   "metadata": {
    "tags": [
     "raises-exception"
    ]
   },
   "outputs": [
    {
     "ename": "TypeError",
     "evalue": "'tuple' object does not support item assignment",
     "output_type": "error",
     "traceback": [
      "\u001b[0;31m---------------------------------------------------------------------------\u001b[0m",
      "\u001b[0;31mTypeError\u001b[0m                                 Traceback (most recent call last)",
      "\u001b[0;32m<ipython-input-9-42d08f1e5606>\u001b[0m in \u001b[0;36m<module>\u001b[0;34m\u001b[0m\n\u001b[0;32m----> 1\u001b[0;31m \u001b[0ma_tuple\u001b[0m\u001b[0;34m[\u001b[0m\u001b[0;36m5\u001b[0m\u001b[0;34m]\u001b[0m \u001b[0;34m=\u001b[0m \u001b[0;34m'apple'\u001b[0m\u001b[0;34m\u001b[0m\u001b[0;34m\u001b[0m\u001b[0m\n\u001b[0m",
      "\u001b[0;31mTypeError\u001b[0m: 'tuple' object does not support item assignment"
     ]
    }
   ],
   "source": [
    "a_tuple[5] = 'apple'"
   ]
  },
  {
   "cell_type": "markdown",
   "metadata": {},
   "source": [
<<<<<<< HEAD
    "Also, we can add an element to the end of a list, which we cannot do with tuples."
=======
    "また、listの最後に要素を追加できますが、tupleはできません。"
>>>>>>> e185e090
   ]
  },
  {
   "cell_type": "code",
   "execution_count": 10,
   "metadata": {},
   "outputs": [
    {
     "name": "stdout",
     "output_type": "stream",
     "text": [
      "[42, 0.5, True, [0, 1], None, 'apple', 3.14]\n"
     ]
    }
   ],
   "source": [
    "a_list.append( 3.14 )\n",
    "\n",
    "print(a_list)"
   ]
  },
  {
   "cell_type": "markdown",
   "metadata": {},
   "source": [
    "他の便利なデータ構造として、*dictionary* があります。dictionaryは、それぞれユニークな *キー* でラベルされた *値* の集合を保存できます。\n",
    "\n",
    "値のデータタイプは任意です。キーは十分単純（integer, float, Boolean, string）であればよいです。dictionaryは、listにはなれませんが、tupleには _なりえ_ ます。"
   ]
  },
  {
   "cell_type": "code",
   "execution_count": 11,
   "metadata": {},
   "outputs": [],
   "source": [
    "a_dict = { 1:'This is the value, for the key 1', 'This is the key for a value 1':1, False:':)', (0,1):256 }"
   ]
  },
  {
   "cell_type": "markdown",
   "metadata": {},
   "source": [
    "値はキーを使ってアクセスします："
   ]
  },
  {
   "cell_type": "code",
   "execution_count": 12,
   "metadata": {},
   "outputs": [
    {
     "data": {
      "text/plain": [
       "1"
      ]
     },
     "execution_count": 12,
     "metadata": {},
     "output_type": "execute_result"
    }
   ],
   "source": [
    "a_dict['This is the key for a value 1']"
   ]
  },
  {
   "cell_type": "markdown",
   "metadata": {},
   "source": [
    "新しいキーと値のペアは、新しいキーに対して新しい値を与えることで追加できます。"
   ]
  },
  {
   "cell_type": "code",
   "execution_count": 13,
   "metadata": {},
   "outputs": [],
   "source": [
    "a_dict['new key'] = 'new_value'"
   ]
  },
  {
   "cell_type": "markdown",
   "metadata": {},
   "source": [
    "数値の範囲をループする場合、構文は次の通りです："
   ]
  },
  {
   "cell_type": "code",
   "execution_count": 14,
   "metadata": {},
   "outputs": [
    {
     "name": "stdout",
     "output_type": "stream",
     "text": [
      "0\n",
      "1\n",
      "2\n",
      "3\n",
      "4\n"
     ]
    }
   ],
   "source": [
    "for j in range(5):\n",
    "    print(j)"
   ]
  },
  {
   "cell_type": "markdown",
   "metadata": {},
   "source": [
    "デフォルトで0から始まりますので、`range(n)`に対して、n-1で終わることに注意してください。"
   ]
  },
  {
   "cell_type": "markdown",
   "metadata": {},
   "source": [
    "'iterable'オブジェクトについてもループすることができます。listの場合は次の通りです："
   ]
  },
  {
   "cell_type": "code",
   "execution_count": 15,
   "metadata": {},
   "outputs": [
    {
     "name": "stdout",
     "output_type": "stream",
     "text": [
      "42\n",
      "0.5\n",
      "True\n",
      "[0, 1]\n",
      "None\n",
      "apple\n",
      "3.14\n"
     ]
    }
   ],
   "source": [
    "for j in a_list:\n",
    "    print(j)"
   ]
  },
  {
   "cell_type": "markdown",
   "metadata": {},
   "source": [
    "dictionaryの場合は以下の通りです："
   ]
  },
  {
   "cell_type": "code",
   "execution_count": 16,
   "metadata": {},
   "outputs": [
    {
     "name": "stdout",
     "output_type": "stream",
     "text": [
      "key = 1\n",
      "value = This is the value, for the key 1\n",
      "\n",
      "key = This is the key for a value 1\n",
      "value = 1\n",
      "\n",
      "key = False\n",
      "value = :)\n",
      "\n",
      "key = (0, 1)\n",
      "value = 256\n",
      "\n",
      "key = new key\n",
      "value = new_value\n",
      "\n"
     ]
    }
   ],
   "source": [
    "for key in a_dict:\n",
    "    value = a_dict[key]\n",
    "    print('key =',key)\n",
    "    print('value =',value)\n",
    "    print()"
   ]
  },
  {
   "cell_type": "markdown",
   "metadata": {},
   "source": [
    "条件文は`if`、`elif`、`else`を使うと以下の文法で記述できます： "
   ]
  },
  {
   "cell_type": "code",
   "execution_count": 17,
   "metadata": {},
   "outputs": [
    {
     "name": "stdout",
     "output_type": "stream",
     "text": [
      "We have an apple!\n"
     ]
    }
   ],
   "source": [
    "if 'strawberry' in a_list:\n",
    "    print('We have a strawberry!')\n",
    "elif a_list[5]=='apple':\n",
    "    print('We have an apple!')\n",
    "else:\n",
    "    print('Not much fruit here!')"
   ]
  },
  {
   "cell_type": "markdown",
   "metadata": {},
   "source": [
    "パッケージは次のような行でインポートします："
   ]
  },
  {
   "cell_type": "code",
   "execution_count": 18,
   "metadata": {},
   "outputs": [],
   "source": [
    "import numpy"
   ]
  },
  {
   "cell_type": "markdown",
   "metadata": {},
   "source": [
    "パッケージ `numpy` は数学的なコーディングに重要です。"
   ]
  },
  {
   "cell_type": "code",
   "execution_count": 19,
   "metadata": {},
   "outputs": [
    {
     "data": {
      "text/plain": [
       "1.0"
      ]
     },
     "execution_count": 19,
     "metadata": {},
     "output_type": "execute_result"
    }
   ],
   "source": [
    "numpy.sin( numpy.pi/2 )"
   ]
  },
  {
   "cell_type": "markdown",
   "metadata": {},
   "source": [
<<<<<<< HEAD
    "We have to write `numpy.` in front of every numpy command so that it knows how to find that command defined in `numpy`. To save writing, it is common to use"
=======
    "numpyコマンドの前に、`numpy.`を記述する必要があります。それで、`numpy`に定義されているコマンドだと実行系が知ることができるのです。コーディングを節約するため、一般的に次の様に記述します："
>>>>>>> e185e090
   ]
  },
  {
   "cell_type": "code",
   "execution_count": 20,
   "metadata": {},
   "outputs": [
    {
     "data": {
      "text/plain": [
       "1.0"
      ]
     },
     "execution_count": 20,
     "metadata": {},
     "output_type": "execute_result"
    }
   ],
   "source": [
    "import numpy as np\n",
    "\n",
    "np.sin( np.pi/2 )"
   ]
  },
  {
   "cell_type": "markdown",
   "metadata": {},
   "source": [
    "このようにすると、短縮名だけが必要となります。ほとんどの人が `np`を使用しますが、好きなものを使用して構いません。\n",
    "\n",
    "`numpy`の全てをそのままインポートする場合は、次の通りです："
   ]
  },
  {
   "cell_type": "code",
   "execution_count": 21,
   "metadata": {},
   "outputs": [],
   "source": [
    "from numpy import *"
   ]
  },
  {
   "cell_type": "markdown",
   "metadata": {},
   "source": [
    "この様にすると、コマンドを直接使うことができます。しかし、パッケージ同士で干渉することがあるので、注意して使用する必要があります。"
   ]
  },
  {
   "cell_type": "code",
   "execution_count": 22,
   "metadata": {},
   "outputs": [
    {
     "data": {
      "text/plain": [
       "1.0"
      ]
     },
     "execution_count": 22,
     "metadata": {},
     "output_type": "execute_result"
    }
   ],
   "source": [
    "sin( pi/2 )"
   ]
  },
  {
   "cell_type": "markdown",
   "metadata": {},
   "source": [
    "三角関数、線形代数などを実行したい場合は、 `numpy` を使用できます。 プロットする場合は、 `matplotlib` を使用してください。 グラフ理論の場合は、 `networkx` を使用します。 量子コンピューティングの場合は、 `qiskit` を使用します。 あなたが望むどのようなものに対しても、役立つパッケージがきっとあるでしょう。"
   ]
  },
  {
   "cell_type": "markdown",
   "metadata": {},
   "source": [
    "どの言語でも知っておくべきことは、関数の作り方です。\n",
    "\n",
    "`do_some_maths`という名前で、`Input1` と `Input2` という入力を持ち、`the_answer`という出力を持つ関数は、次の通りです："
   ]
  },
  {
   "cell_type": "code",
   "execution_count": 23,
   "metadata": {},
   "outputs": [],
   "source": [
    "def do_some_maths ( Input1, Input2 ):\n",
    "    the_answer = Input1 + Input2\n",
    "    return the_answer"
   ]
  },
  {
   "cell_type": "markdown",
   "metadata": {},
   "source": [
    "これは次の様に使います："
   ]
  },
  {
   "cell_type": "code",
   "execution_count": 24,
   "metadata": {},
   "outputs": [
    {
     "name": "stdout",
     "output_type": "stream",
     "text": [
      "73\n"
     ]
    }
   ],
   "source": [
    "x = do_some_maths(1,72)\n",
    "print(x)"
   ]
  },
  {
   "cell_type": "markdown",
   "metadata": {},
   "source": [
    "関数にオブジェクトを指定し、関数がそのオブジェクトの状態を変更するメソッドを呼び出すと、その影響は持続します。 つまり、それがあなたのしたいことであれば、何も`返す`必要はありません。 例えば、listの `append` メソッドでこれを確かめてみましょう。"
   ]
  },
  {
   "cell_type": "code",
   "execution_count": 25,
   "metadata": {},
   "outputs": [],
   "source": [
    "def add_sausages ( input_list ):\n",
    "    if 'sausages' not in input_list:\n",
    "        input_list.append('sausages')"
   ]
  },
  {
   "cell_type": "code",
   "execution_count": 26,
   "metadata": {},
   "outputs": [
    {
     "name": "stdout",
     "output_type": "stream",
     "text": [
      "List before the function\n",
      "[42, 0.5, True, [0, 1], None, 'apple', 3.14]\n",
      "\n",
      "List after the function\n",
      "[42, 0.5, True, [0, 1], None, 'apple', 3.14, 'sausages']\n"
     ]
    }
   ],
   "source": [
    "print('List before the function')\n",
    "print(a_list)\n",
    "\n",
    "add_sausages(a_list) # function called without an output\n",
    "\n",
    "print('\\nList after the function')\n",
    "print(a_list)"
   ]
  },
  {
   "cell_type": "markdown",
   "metadata": {},
   "source": [
    "乱数は `random` パッケージを使用すると生成できます。"
   ]
  },
  {
   "cell_type": "code",
   "execution_count": 27,
   "metadata": {},
   "outputs": [],
   "source": [
    "import random"
   ]
  },
  {
   "cell_type": "code",
   "execution_count": 28,
   "metadata": {},
   "outputs": [
    {
     "name": "stdout",
     "output_type": "stream",
     "text": [
      "* Results from sample 1\n",
      "\n",
      "    Random number from 0 to 1: 0.9565207808448243\n",
      "\n",
      "    Random choice from our list: 3.14\n",
      "\n",
      "\n",
      "* Results from sample 2\n",
      "\n",
      "    Random number from 0 to 1: 0.2965136670559021\n",
      "\n",
      "    Random choice from our list: sausages\n",
      "\n",
      "\n",
      "* Results from sample 3\n",
      "\n",
      "    Random number from 0 to 1: 0.5742595097667611\n",
      "\n",
      "    Random choice from our list: 3.14\n",
      "\n",
      "\n",
      "* Results from sample 4\n",
      "\n",
      "    Random number from 0 to 1: 0.8530438802121619\n",
      "\n",
      "    Random choice from our list: True\n",
      "\n",
      "\n",
      "* Results from sample 5\n",
      "\n",
      "    Random number from 0 to 1: 0.1329354419675386\n",
      "\n",
      "    Random choice from our list: None\n",
      "\n",
      "\n"
     ]
    }
   ],
   "source": [
    "for j in range(5):\n",
    "    print('* Results from sample',j+1)\n",
    "    print('\\n    Random number from 0 to 1:', random.random() )\n",
    "    print(\"\\n    Random choice from our list:\", random.choice( a_list ) )\n",
    "    print('\\n')"
   ]
  },
  {
   "cell_type": "markdown",
   "metadata": {},
   "source": [
    "以上は基本です。いま、あなたに必要なのは検索エンジンであり、Stack Exchangeにおいて聞く価値のあるユーザーを知る知見です。 これで、あなたはPythonで何でも行うことができます。あなたのコードは最も「Pythonic」ではないかもしれませんが、それを気にしているのはPythonistasだけです。"
   ]
  }
 ],
 "metadata": {
  "kernelspec": {
   "display_name": "Python 3",
   "language": "python",
   "name": "python3"
  },
  "language_info": {
   "codemirror_mode": {
    "name": "ipython",
    "version": 3
   },
   "file_extension": ".py",
   "mimetype": "text/x-python",
   "name": "python",
   "nbconvert_exporter": "python",
   "pygments_lexer": "ipython3",
   "version": "3.7.6"
  }
 },
 "nbformat": 4,
 "nbformat_minor": 2
}<|MERGE_RESOLUTION|>--- conflicted
+++ resolved
@@ -2,11 +2,7 @@
  "cells": [
   {
    "cell_type": "markdown",
-   "metadata": {
-    "tags": [
-     "remove_cell"
-    ]
-   },
+   "metadata": {},
    "source": [
     "## Python 及び Jupyter notebook 入門"
    ]
@@ -221,11 +217,7 @@
   {
    "cell_type": "code",
    "execution_count": 9,
-   "metadata": {
-    "tags": [
-     "raises-exception"
-    ]
-   },
+   "metadata": {},
    "outputs": [
     {
      "ename": "TypeError",
@@ -234,7 +226,7 @@
      "traceback": [
       "\u001b[0;31m---------------------------------------------------------------------------\u001b[0m",
       "\u001b[0;31mTypeError\u001b[0m                                 Traceback (most recent call last)",
-      "\u001b[0;32m<ipython-input-9-42d08f1e5606>\u001b[0m in \u001b[0;36m<module>\u001b[0;34m\u001b[0m\n\u001b[0;32m----> 1\u001b[0;31m \u001b[0ma_tuple\u001b[0m\u001b[0;34m[\u001b[0m\u001b[0;36m5\u001b[0m\u001b[0;34m]\u001b[0m \u001b[0;34m=\u001b[0m \u001b[0;34m'apple'\u001b[0m\u001b[0;34m\u001b[0m\u001b[0;34m\u001b[0m\u001b[0m\n\u001b[0m",
+      "\u001b[0;32m<ipython-input-9-42d08f1e5606>\u001b[0m in \u001b[0;36m<module>\u001b[0;34m\u001b[0m\n\u001b[0;32m----> 1\u001b[0;31m \u001b[0ma_tuple\u001b[0m\u001b[0;34m[\u001b[0m\u001b[0;36m5\u001b[0m\u001b[0;34m]\u001b[0m \u001b[0;34m=\u001b[0m \u001b[0;34m'apple'\u001b[0m\u001b[0;34m\u001b[0m\u001b[0m\n\u001b[0m",
       "\u001b[0;31mTypeError\u001b[0m: 'tuple' object does not support item assignment"
      ]
     }
@@ -247,11 +239,7 @@
    "cell_type": "markdown",
    "metadata": {},
    "source": [
-<<<<<<< HEAD
-    "Also, we can add an element to the end of a list, which we cannot do with tuples."
-=======
     "また、listの最後に要素を追加できますが、tupleはできません。"
->>>>>>> e185e090
    ]
   },
   {
@@ -519,11 +507,7 @@
    "cell_type": "markdown",
    "metadata": {},
    "source": [
-<<<<<<< HEAD
-    "We have to write `numpy.` in front of every numpy command so that it knows how to find that command defined in `numpy`. To save writing, it is common to use"
-=======
     "numpyコマンドの前に、`numpy.`を記述する必要があります。それで、`numpy`に定義されているコマンドだと実行系が知ることができるのです。コーディングを節約するため、一般的に次の様に記述します："
->>>>>>> e185e090
    ]
   },
   {
@@ -717,37 +701,37 @@
      "text": [
       "* Results from sample 1\n",
       "\n",
-      "    Random number from 0 to 1: 0.9565207808448243\n",
-      "\n",
-      "    Random choice from our list: 3.14\n",
+      "    Random number from 0 to 1: 0.24483110888696868\n",
+      "\n",
+      "    Random choice from our list: [0, 1]\n",
       "\n",
       "\n",
       "* Results from sample 2\n",
       "\n",
-      "    Random number from 0 to 1: 0.2965136670559021\n",
-      "\n",
-      "    Random choice from our list: sausages\n",
+      "    Random number from 0 to 1: 0.7426371646254912\n",
+      "\n",
+      "    Random choice from our list: [0, 1]\n",
       "\n",
       "\n",
       "* Results from sample 3\n",
       "\n",
-      "    Random number from 0 to 1: 0.5742595097667611\n",
-      "\n",
-      "    Random choice from our list: 3.14\n",
+      "    Random number from 0 to 1: 0.7269519228900921\n",
+      "\n",
+      "    Random choice from our list: 42\n",
       "\n",
       "\n",
       "* Results from sample 4\n",
       "\n",
-      "    Random number from 0 to 1: 0.8530438802121619\n",
+      "    Random number from 0 to 1: 0.8707823815722878\n",
+      "\n",
+      "    Random choice from our list: apple\n",
+      "\n",
+      "\n",
+      "* Results from sample 5\n",
+      "\n",
+      "    Random number from 0 to 1: 0.2731676546693854\n",
       "\n",
       "    Random choice from our list: True\n",
-      "\n",
-      "\n",
-      "* Results from sample 5\n",
-      "\n",
-      "    Random number from 0 to 1: 0.1329354419675386\n",
-      "\n",
-      "    Random choice from our list: None\n",
       "\n",
       "\n"
      ]
@@ -767,6 +751,13 @@
    "source": [
     "以上は基本です。いま、あなたに必要なのは検索エンジンであり、Stack Exchangeにおいて聞く価値のあるユーザーを知る知見です。 これで、あなたはPythonで何でも行うことができます。あなたのコードは最も「Pythonic」ではないかもしれませんが、それを気にしているのはPythonistasだけです。"
    ]
+  },
+  {
+   "cell_type": "code",
+   "execution_count": null,
+   "metadata": {},
+   "outputs": [],
+   "source": []
   }
  ],
  "metadata": {
@@ -785,7 +776,7 @@
    "name": "python",
    "nbconvert_exporter": "python",
    "pygments_lexer": "ipython3",
-   "version": "3.7.6"
+   "version": "3.7.4"
   }
  },
  "nbformat": 4,
