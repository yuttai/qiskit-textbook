# Learn Quantum Computing using Qiskit

<img
  src="images/logo/logo.png"
  alt="Learn Quantum Computinb using Qiskit cover"
  style="width: 300px; margin-left: -35px"
/>

Greetings from the Qiskit Community team! We initiated this open-source textbook in collaboration with IBM Research as a university quantum algorithms/computation course supplement based on Qiskit.

<img
  src="images/qiskit_textbook_skills.png"
  alt="To the traditional quantum computation course, the textbook adds Python and Qiskit foundations, quantum programming and quantum algorithms on today's hardware."
  width="800px"
/>

The goal of the textbook is to develop skills in the following areas.

1. The mathematics behind quantum algorithms
2. Details about today's non-fault-tolerant quantum devices
3. Writing code in Qiskit to implement quantum algorithms on IBM's cloud quantum systems

While this textbook does not attempt to be an expansive survey of the field, it does attempt to be as self-contained as possible.

If you have any questions or suggestions about the textbook or would like to incorporate it into your curriculum, please contact Abraham Asfaw ([abraham.asfaw@ibm.com](mailto:abraham.asfaw@ibm.com)). In the true spirit of open-source, any chapter contributions are welcome in [this GitHub repository](https://github.com/Qiskit/qiskit-textbook).

## Contributors in Alphabetical Order

**Learn Quantum Computation using Qiskit** is the work of several individuals. If you use it in your work, cite it using this [bib file](qiskit-textbook.bib) or directly as:

<<<<<<< HEAD
> Abraham Asfaw, Luciano Bello, Yael Ben-Haim, Sergey Bravyi, Lauren Capelluto, Almudena Carrera Vazquez, Jack Ceroni, Francis Harkins, Jay Gambetta, Shelly Garion, Leron Gil, Salvador De La Puente Gonzalez, David McKay, Zlatko Minev, Paul Nation, Anna Phan, Arthur Rattew, Javad Shabani, John Smolin, Kristan Temme, Madeleine Tod, James Wootton.

```python

```
=======
> Abraham Asfaw, Luciano Bello, Yael Ben-Haim, Sergey Bravyi, Lauren Capelluto, Almudena Carrera Vazquez, Jack Ceroni, Jay Gambetta, Shelly Garion, Leron Gil, Salvador De La Puente Gonzalez, David McKay, Zlatko Minev, Paul Nation, Anna Phan, Arthur Rattew, Joachim Schaefer, Javad Shabani, John Smolin, Kristan Temme, Madeleine Tod, James Wootton.
>>>>>>> 38f04824
<|MERGE_RESOLUTION|>--- conflicted
+++ resolved
@@ -28,12 +28,5 @@
 
 **Learn Quantum Computation using Qiskit** is the work of several individuals. If you use it in your work, cite it using this [bib file](qiskit-textbook.bib) or directly as:
 
-<<<<<<< HEAD
-> Abraham Asfaw, Luciano Bello, Yael Ben-Haim, Sergey Bravyi, Lauren Capelluto, Almudena Carrera Vazquez, Jack Ceroni, Francis Harkins, Jay Gambetta, Shelly Garion, Leron Gil, Salvador De La Puente Gonzalez, David McKay, Zlatko Minev, Paul Nation, Anna Phan, Arthur Rattew, Javad Shabani, John Smolin, Kristan Temme, Madeleine Tod, James Wootton.
 
-```python
-
-```
-=======
-> Abraham Asfaw, Luciano Bello, Yael Ben-Haim, Sergey Bravyi, Lauren Capelluto, Almudena Carrera Vazquez, Jack Ceroni, Jay Gambetta, Shelly Garion, Leron Gil, Salvador De La Puente Gonzalez, David McKay, Zlatko Minev, Paul Nation, Anna Phan, Arthur Rattew, Joachim Schaefer, Javad Shabani, John Smolin, Kristan Temme, Madeleine Tod, James Wootton.
->>>>>>> 38f04824
+> Abraham Asfaw, Luciano Bello, Yael Ben-Haim, Sergey Bravyi, Lauren Capelluto, Almudena Carrera Vazquez, Jack Ceroni, Francis Harkins, Jay Gambetta, Shelly Garion, Leron Gil, Salvador De La Puente Gonzalez, David McKay, Zlatko Minev, Paul Nation, Anna Phan, Arthur Rattew, Joachim Schaefer, Javad Shabani, John Smolin, Kristan Temme, Madeleine Tod, James Wootton.